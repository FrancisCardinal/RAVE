--- conflicted
+++ resolved
@@ -1,9 +1,5 @@
 [tool.black]
-<<<<<<< HEAD
-line-length = 119
-=======
 line-length = 120
->>>>>>> 4e665b2d
 include = '\.pyi?$'
 exclude = '''
 /(
