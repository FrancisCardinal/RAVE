--- conflicted
+++ resolved
@@ -1,1310 +1,1295 @@
-import glob
-import os
-import yaml
-
-import random
-from shapely.geometry import Polygon, Point
-
-import itertools
-
-import numpy as np
-import math
-from scipy import signal
-import matplotlib
-import matplotlib.pyplot as plt
-import pyroomacoustics as pra
-
-import soundfile as sf
-from pyodas.utils import sqrt_hann
-
-from pydub import AudioSegment
-
-
-SIDE_ID = 0  # X
-DEPTH_ID = 1  # Y
-HEIGHT_ID = 2  # Z
-
-SAMPLE_RATE = 16000
-FRAME_SIZE = 1024
-SOUND_MARGIN = 1  # Assume every sound source is margins away from receiver and each other
-SOURCE_USER_DISTANCE = 5  # Radius of circle in which source can be
-USER_MIN_DISTANCE = 2  # Minimum distance needed between user and walls
-
-MAX_POS_TRIES = 50
-TILT_RANGE = 0.25
-HEAD_RADIUS = 0.1  # in meters
-
-SHOW_GRAPHS = False
-SAVE_RIR = True
-
-IS_DEBUG = False
-
-
-class AudioDatasetBuilder:
-    """
-    Class which handles the generation of the audio dataset through domain randomization of parameters passed through
-    dataset_config.yaml and constructor params.
-
-    Args:
-        output_path (str): Path to output directory.
-        debug (bool): Run in debug mode.
-        configs (dict): Dict containing configurations loaded from dataset_config.yaml
-    """
-
-    user_pos = []
-    user_dir = []
-    xy_angle = 0
-    source_direction = []
-    current_room = []
-    current_room_shape = []
-    current_room_size = []
-    snr = 1
-    receiver_height = 1.5
-
-    # TODO: GENERALIZE MICROPHONE ARRAY
-    receiver_rel = np.array(
-        (  # Receiver (microphone) positions relative to "user" [x, y, z] (m)
-            [-0.07055, 0, 0],
-            [-0.07055, 0.0381, 0],
-            [-0.05715, 0.0618, 0],
-            [-0.01905, 0.0618, 0],
-            [0.01905, 0.0618, 0],
-            [0.05715, 0.0618, 0],
-            [0.07055, 0.0381, 0],
-            [0.07055, 0, 0]
-        )
-
-    )
-
-    def __init__(self, output_path, debug, configs, sim=True):
-
-        # Set object values from arguments
-        self.is_debug = debug
-        self.is_sim = sim
-
-        if not self.is_debug:
-            matplotlib.use("Agg")
-
-        # TODO: Split configs between real and sim
-        # Load params/configs
-        self.configs = configs
-        # Room configs
-        self.room_shapes = self.configs["room_shapes"]
-        self.reverb_room_shapes = self.configs["reverb_room_shapes"]
-        self.room_sizes = self.configs["room_sizes"]
-        # Noise configs
-        self.banned_noises = self.configs["banned_noises"]
-        self.diffuse_noises = self.configs["diffuse_noises"]
-        self.max_diffuse_noises = self.configs["max_diffuse_noises"]
-        self.dir_noise_count_range = self.configs["dir_noise_count_range"]
-        self.dir_noise_count_range = (self.dir_noise_count_range[0], self.dir_noise_count_range[1] + 1)
-        self.sample_per_speech = self.configs["sample_per_speech"]
-        self.speech_as_noise = self.configs["speech_as_noise"]
-        self.snr_limits = self.configs["snr_limits"]
-        # RIR configs
-        self.wall_absorption_limits = self.configs["wall_absorption_limits"]
-        self.rir_reflexion_order = self.configs["rir_reflexion_order"]
-        self.air_absorption = self.configs["air_absorption"]
-        self.air_humidity = self.configs["air_humidity"]
-
-        self.receiver_abs = None
-        self.dir_noise_count = self.dir_noise_count_range[0]
-        self.speech_noise_start = 0
-        self.max_source_distance = 5
-        self.n_channels = len(self.receiver_rel)
-
-        self.is_reverb = None
-        self.noise_paths = None
-        self.dif_noise_paths = []
-        self.dir_noise_paths = []
-        self.room = None
-
-        # Dict strings to vary between real and sim datasets
-        self.audio_dict_out_signal_str = ''
-
-        # Prepare output subfolder
-        self.output_subfolder = output_path
-        os.makedirs(self.output_subfolder, exist_ok=True)
-        self.current_subfolder = None
-
-        # Prepare lists for run-time generation
-        self.dataset_list = []
-
-    @staticmethod
-    def load_configs(config_path):
-        """
-        Load configs file for dataset builder.
-
-        Args:
-            config_path (str): Path where configs file is located.
-        """
-        with open(config_path, "r") as stream:
-            try:
-                configs = yaml.safe_load(stream)
-            except yaml.YAMLError as exc:
-                print(exc)
-        return configs
-
-    @staticmethod
-    def read_audio_file(file_path):
-        """
-        Reads and extracts audio from a file.
-
-        Args:
-            file_path (str): Path to audio file
-        Returns:
-            audio_signal (ndarray): Audio read from path of length chunk_size
-        """
-        audio_signal, fs = sf.read(file_path)
-
-        # TODO: Find how to handle if sample rate not at 16 000 (current dataset is all ok)
-        # if fs != SAMPLE_RATE:
-        #     print(f"ERROR: Sample rate of files ({fs}) do not concord with SAMPLE RATE={SAMPLE_RATE}")
-        #     exit()
-
-        return audio_signal
-
-    @staticmethod
-    def apply_rir(rirs, source):
-        """
-        Method to apply (possibly multichannel) RIRs to a mono-signal.
-
-        Args:
-            rirs (ndarray): RIRs generated previously to reflect room, source position and mic positions
-            source (ndarray): Mono-channel input signal to be reflected to multiple microphones
-        """
-        channels = rirs.shape[0]
-        frames = len(source["signal"])
-        output = np.empty((channels, frames))
-
-        for channel_index in range(channels):
-            output[channel_index] = signal.convolve(source["signal"], rirs[channel_index])[:frames]
-
-        source["signal_w_rir"] = output
-
-    @staticmethod
-    def truncate_sources(audio_dict):
-        """
-        Method used to truncate audio sources to smallest one.
-
-        Args:
-            audio_dict (dict{str,ndarray,list[int]}): Dictionary containing all audio sources {name, signal, position}.
-        """
-        # Get length of the shortest audio
-        shortest = float("inf")
-        for type, source_list in audio_dict.items():
-            for source in source_list:
-                signal_len = len(source["signal"])
-                shortest = signal_len if signal_len < shortest else shortest
-
-        # Truncate all other sources to the shortest length
-        for type, source_list in audio_dict.items():
-            for source in source_list:
-                source["signal"] = source["signal"][: shortest - 1]
-
-    @staticmethod
-    def generate_spectrogram(signal_x, mono=False, title=""):
-        """
-        Determines the spectrogram of the input temporal signal through the  Short Term Fourier Transform (STFT).
-
-        Args:
-            signal_x (ndarray): Signal on which to get spectrogram.
-            mono (bool): Whether the input signal is mono or multichannel.
-            title (str): Title used for spectrogram plot (in debug mode only).
-        Returns:
-            stft_list: List of channels of STFT of input signal x.
-        """
-        chunk_size = FRAME_SIZE // 2
-        window = sqrt_hann(FRAME_SIZE)
-
-        if mono:
-            signal_x = [signal_x]
-
-        stft_list = []
-        f_log_list = []
-        t_list = []
-        for channel_idx, channel in enumerate(signal_x):
-            # Get stft for every channel
-            f, t, stft_x = signal.spectrogram(channel, SAMPLE_RATE, window, FRAME_SIZE, chunk_size)
-            t_list.append(t)
-            f_log_list.append(np.logspace(0, 4, len(f)))
-            stft_log = 10 * np.log10(stft_x)
-            stft_list.append(stft_log)
-
-        # Generate plot
-        if SHOW_GRAPHS:
-            fig, ax = plt.subplots(len(signal_x), constrained_layout=True)
-            fig.suptitle(title)
-            fig.supylabel("Frequency [Hz]")
-            fig.supxlabel("Time [sec]")
-
-            for stft, f, t in zip(stft_list, f_log_list, t_list):
-                # Add log and non-log plots
-                if SHOW_GRAPHS:
-                    if mono:
-                        im = ax.pcolormesh(t, f, stft, shading="gouraud")
-                        ax.set_yscale("log")
-                        fig.colorbar(im, ax=ax)
-                    else:
-                        im = ax[channel_idx].pcolormesh(t, f, stft, shading="gouraud")
-                        ax[channel_idx].set_ylabel(f"Channel_{channel_idx}")
-                        ax[channel_idx].set_yscale("log")
-                        fig.colorbar(im, ax=ax[channel_idx])
-
-            plt.show()
-
-        return stft_list
-
-    # @staticmethod
-    def combine_sources(self, audio_dict, source_types, output_name, dict_str, noise=False, snr=1):
-        """
-        Method used to combine audio source with noises.
-
-        Args:
-            audio_dict (dict): All audio sources.
-            source_types (list[str]): Types of sources to combine.
-            output_name (str): Name of output signal to put in dict.
-            dict_str (str): Name to use to refer to output signal in dict ('signal' or 'signal_w_rir').
-            noise (bool): Check if only noises to add or noise to clean.
-            snr (float): Signal to Noise Ratio (in amplitude).
-        """
-        audio_dict[output_name] = [
-            {
-                "name": "",
-            }
-        ]
-        if self.is_sim:
-            audio_dict[output_name][0][dict_str] = np.zeros(audio_dict[source_types[0]][0][dict_str].shape)
-            if not noise:
-                # Use audiolib function to add noise to clean with snr
-                speech_dict = audio_dict[source_types[0]][0]
-                combined_noise_dict = audio_dict[source_types[1]][0]
-                audio_dict[output_name][0]["name"] += speech_dict["name"] + "_" + combined_noise_dict["name"]
-
-                for s, (speech_channel, noise_channel) in enumerate(
-                    zip(speech_dict[dict_str], combined_noise_dict[dict_str])
-                ):
-                    snr_db = 20 * np.log10(snr)
-                    speech_snr, noise_snr, combined_snr = AudioDatasetBuilder.snr_mixer(speech_channel, noise_channel, snr_db)
-                    speech_dict[dict_str][s] = speech_snr
-                    combined_noise_dict[dict_str][s] = noise_snr
-                    audio_dict[output_name][0][dict_str][s] = combined_snr
-                    # audio_dict[output_name][0][dict_str][s] = speech_channel + noise_channel
-                    pass
-
-            else:
-                # If noise, just add together
-                source_count = 0
-                for source_type in source_types:
-                    for source in audio_dict[source_type]:
-                        audio_dict[output_name][0]["name"] += source["name"] + "_"
-                        audio_dict[output_name][0][dict_str] += source[dict_str]
-                        source_count += 1
-                audio_dict[output_name][0]["name"] = audio_dict[output_name][0]["name"][:-1]
-                audio_dict[output_name][0][dict_str] /= source_count
-
-        else:
-            if not noise:
-                snr_db = 20 * np.log10(snr)
-
-                speech_db = audio_dict['speech'][0][dict_str].dBFS
-                noise_db = audio_dict['combined_noise'][0][dict_str].dBFS
-                adjust_snr = speech_db - noise_db - snr_db
-
-                audio_dict['combined_noise'][0][dict_str] = audio_dict['combined_noise'][0][dict_str] + adjust_snr
-
-            audio_dict[output_name][0][dict_str] = AudioSegment.silent(duration=10000)
-            for source_type in source_types:
-                for source in audio_dict[source_type]:
-                    audio_dict[output_name][0]["name"] += source["name"] + "_"
-<<<<<<< HEAD
-                    audio_dict[output_name][0][dict_str] = \
-                        audio_dict[output_name][0][dict_str].overlay(source[dict_str])
-            # TODO: Check if need to reduce sound when adding combinations
-=======
-                    audio_dict[output_name][0][dict_str] += source[dict_str]
-                    source_count += 1
-            audio_dict[output_name][0]["name"] = audio_dict[output_name][0]["name"][:-1]
-            audio_dict[output_name][0][dict_str] /= source_count
->>>>>>> acfd3d6f
-
-    @staticmethod
-    def rotate_coords(coords, angle, inverse=False):
-        """
-        Method to apply rotation matrix to coordinates (only works for x,y).
-
-        Args:
-            coords (list[float]): Original coordinates to rotate ([x, y] or [x, y, z]).
-            angle (float): Angle around which to rotate (rads).
-            inverse (bool): Whether to proceed to inverse rotation.
-
-        Returns:
-            List with new coordinates ([x, y] or [x, y, z]).
-        """
-        # TODO: implement 3d rotation matrix when adding head tilt
-        old_coords = np.array([coords[SIDE_ID], coords[DEPTH_ID]]).T
-
-        # Get correct rotation matrix
-        x_rot = [math.cos(angle), -math.sin(angle)]
-        y_rot = [math.sin(angle), math.cos(angle)]
-        if inverse:
-            x_rot = [math.cos(angle), math.sin(angle)]
-            y_rot = [-math.sin(angle), math.cos(angle)]
-        rot_matrix = np.array([x_rot, y_rot])
-
-        # Apply rotation matrix
-        new_coords = rot_matrix @ old_coords
-        if len(coords) == HEIGHT_ID + 1:
-            new_coords = new_coords.tolist()
-            new_coords.append(coords[HEIGHT_ID])
-
-        return new_coords
-
-    @staticmethod
-    # Function to mix clean speech and noise at various SNR levels
-    def snr_mixer(clean, noise, snr):
-        """
-        Mixes snr for clean and noise signal
-
-        Args:
-            clean (ndarray): Clean signal.
-            noise (ndarray): Noisy signal.
-            snr (float): SNR which to apply on resulting signal.
-        Returns:
-            Clean signal (with snr), noise signal (with snr) and noisy_speech (combined) with snr.
-        """
-        # # Normalizing to -25 dB FS
-        # rms_clean = (clean**2).mean() ** 0.5
-        # scalar_clean = 10 ** (-25 / 20) / rms_clean
-        # clean = clean * scalar_clean
-        # rms_clean = (clean**2).mean() ** 0.5
-        #
-        # rms_noise = (noise**2).mean() ** 0.5
-        # scalar_noise = 10 ** (-25 / 20) / rms_noise
-        # noise = noise * scalar_noise
-        # rms_noise = (noise**2).mean() ** 0.5
-        #
-        # # Set the noise level for a given SNR
-        # noise_scalar = np.sqrt(rms_clean / (10 ** (snr / 20)) / rms_noise)
-        # noise_new_level = noise * noise_scalar
-        # noisy_speech = clean + noise_new_level
-        # return clean, noise_new_level, noisy_speech
-
-
-        ## https://stackoverflow.com/a/72124325/12059223
-        # this is important if loading resulted in uint8 or uint16 types, because it would cause overflow
-        clean = clean.astype(np.float32)
-        noise = noise.astype(np.float32)
-
-        # get the initial energy for reference
-        clean_energy = np.mean(clean ** 2)
-        noise_energy = np.mean(noise ** 2)
-        # calculates the gain to be applied to the noise to achieve the given SNR
-        g = np.sqrt(10.0 ** (-snr / 10) * clean_energy / noise_energy)
-
-        # Assumes signal and noise to be decorrelated and calculate (a, b) such that energy of
-        # a*signal + b*noise matches the energy of the input signal
-        a = np.sqrt(1 / (1 + g ** 2))
-        b = np.sqrt(g ** 2 / (1 + g ** 2))
-        # mix the signals
-        new_clean = a * clean
-        new_noise = b * noise
-        combined = new_clean + new_noise
-        return new_clean, new_noise, combined
-
-    @staticmethod
-    def parse_real_dir(location_str):
-        """
-        Transform the location string from recorded samples to coords.
-        Args:
-            location_str: String containing speech direction (form (y, x, z), 170_m80_m10) in cm).
-
-        Returns:
-            List of coordinates to speech direction in m.
-        """
-
-        coord_str_list = location_str.split('_')
-
-        coord_list = []
-        for coord_str in coord_str_list:
-            factor = 1
-            if coord_str[0] == 'm':
-                factor = -1
-                coord_str = coord_str[1:]
-            coord_int = int(coord_str) * factor / 100   # * negative factor / cm to m
-            coord_list.append(coord_int)
-
-        return coord_list
-
-    def create_subfolder(self, audio_source_dict, output_subfolder):
-        """
-        Creates subfolder in which to save current dataset element.
-
-        Args:
-            audio_source_dict (dict): Dict containing all information on signals (speech and noise)
-            output_subfolder (str): String of general output folder in which all dataset is contained.
-        Returns:
-            String containing current subfolder path.
-        """
-        subfolder_name = audio_source_dict["speech"][0]["name"]
-        for dir_noise in audio_source_dict["dir_noise"]:
-            subfolder_name += f"_{dir_noise['name']}"
-        for dif_noise in audio_source_dict["dif_noise"]:
-            subfolder_name += f"_{dif_noise['name']}"
-        noise_quantity = len(audio_source_dict["dir_noise"]) + len(audio_source_dict["dif_noise"])
-        if self.is_sim:
-            context_str = "reverb" if self.is_reverb else "no_reverb"
-        else:
-            context_str = os.path.join(self.current_room_size, 'pos_'+self.user_pos)
-        subfolder_path = os.path.join(output_subfolder, context_str, f"{noise_quantity}", subfolder_name)
-        subfolder_index = 1
-        if os.path.exists(subfolder_path):
-            while os.path.exists(subfolder_path + f"_{subfolder_index}"):
-                subfolder_index += 1
-            subfolder_path += f"_{subfolder_index}"
-        os.makedirs(subfolder_path, exist_ok=True)
-
-        return subfolder_path
-
-    def plot_scene(self, audio_dict, save_path=None):
-        """
-        Visualize the virtual room by plotting.
-
-        Args:
-            audio_dict (dict): All audio sources.
-            save_path (str): Save path for 2D plot.
-
-        """
-        # 2D
-        # Room
-        fig2d, ax = plt.subplots()
-        ax.set_xlabel("Side (x)")
-        plt.xlim([-5, max(self.current_room_size[0], self.current_room_size[1]) + 5])
-        plt.ylim([-5, max(self.current_room_size[0], self.current_room_size[1]) + 5])
-        ax.set_ylabel("Depth (y)")
-        room_corners = self.current_room_shape
-        for corner_idx in range(len(room_corners)):
-            corner_1 = room_corners[corner_idx]
-            corner_2 = room_corners[(corner_idx + 1) % len(room_corners)]
-            ax.plot([corner_1[0], corner_2[0]], [corner_1[1], corner_2[1]])
-
-        # User
-        for mic_pos in self.receiver_abs:
-            ax.scatter(mic_pos[SIDE_ID], mic_pos[DEPTH_ID], marker="x", c="b")
-        # ax.text(mic_pos[SIDE_ID], mic_pos[DEPTH_ID], 'User')
-        user_dir_point = [self.user_pos[0] + self.user_dir[0], self.user_pos[1] + self.user_dir[1]]
-        ax.plot([self.user_pos[0], user_dir_point[0]], [self.user_pos[1], user_dir_point[1]])
-
-        # Source
-        speech_pos = audio_dict["speech"][0]["position"]
-        speech_name = audio_dict["speech"][0]["name"]
-        ax.scatter(speech_pos[SIDE_ID], speech_pos[DEPTH_ID], c="g")
-        ax.text(speech_pos[SIDE_ID], speech_pos[DEPTH_ID], speech_name)
-        source_circle = plt.Circle(
-            (self.user_pos[0] + self.user_dir[0], self.user_pos[1] + self.user_dir[1]),
-            SOURCE_USER_DISTANCE,
-            color="g",
-            fill=False,
-        )
-        ax.add_patch(source_circle)
-
-        # Noise
-        for dir_noise in audio_dict["dir_noise"]:
-            dir_noise_pos = dir_noise["position"]
-            dir_noise_name = dir_noise["name"]
-            ax.scatter(dir_noise_pos[SIDE_ID], dir_noise_pos[DEPTH_ID], c="m")
-            ax.text(dir_noise_pos[SIDE_ID], dir_noise_pos[DEPTH_ID], dir_noise_name)
-        for dif_noise in audio_dict["dif_noise"]:
-            dif_noise_pos = dif_noise["position"]
-            dif_noise_name = dif_noise["name"]
-            ax.scatter(dif_noise_pos[SIDE_ID], dif_noise_pos[DEPTH_ID], c="r")
-            ax.text(dif_noise_pos[SIDE_ID], dif_noise_pos[DEPTH_ID], dif_noise_name)
-
-        plt.savefig(os.path.join(save_path, "scene2d.jpg"))
-
-        if SHOW_GRAPHS:
-            fig2d.show()
-
-        plt.close()
-
-        # 3D
-        # Room
-        if self.is_debug:
-            fig3d, ax = self.current_room.plot(img_order=0)
-            ax.set_xlabel("Side (x)")
-            ax.set_ylabel("Depth (y)")
-            ax.set_zlabel("Height (z)")
-
-            # User
-            for mic_pos in self.receiver_abs:
-                ax.scatter3D(mic_pos[SIDE_ID], mic_pos[DEPTH_ID], mic_pos[HEIGHT_ID], c="b")
-            ax.text(mic_pos[SIDE_ID], mic_pos[DEPTH_ID], mic_pos[HEIGHT_ID], "User")
-            user_dir_point = [
-                self.user_pos[0] + self.user_dir[0],
-                self.user_pos[1] + self.user_dir[1],
-                self.user_pos[2] + self.user_dir[2],
-            ]
-            ax.plot(
-                [self.user_pos[0], user_dir_point[0]],
-                [self.user_pos[1], user_dir_point[1]],
-                [self.user_pos[2], user_dir_point[2]],
-            )
-
-            # Source
-            ax.scatter3D(speech_pos[SIDE_ID], speech_pos[DEPTH_ID], speech_pos[HEIGHT_ID], c="g")
-            ax.text(speech_pos[SIDE_ID], speech_pos[DEPTH_ID], speech_pos[HEIGHT_ID], speech_name)
-
-            # Noise
-            for dir_noise in audio_dict["dir_noise"]:
-                dir_noise_pos = dir_noise["position"]
-                dir_noise_name = dir_noise["name"]
-                ax.scatter3D(dir_noise_pos[SIDE_ID], dir_noise_pos[DEPTH_ID], dir_noise_pos[HEIGHT_ID], c="m")
-                ax.text(dir_noise_pos[SIDE_ID], dir_noise_pos[DEPTH_ID], dir_noise_pos[HEIGHT_ID], dir_noise_name)
-            for dif_noise in audio_dict["dif_noise"]:
-                dif_noise_pos = dif_noise["position"]
-                dif_noise_name = dif_noise["name"]
-                ax.scatter3D(dif_noise_pos[SIDE_ID], dif_noise_pos[DEPTH_ID], dif_noise_pos[HEIGHT_ID], c="r")
-                ax.text(dif_noise_pos[SIDE_ID], dif_noise_pos[DEPTH_ID], dif_noise_pos[HEIGHT_ID], dif_noise_name)
-
-            fig3d.show()
-            plt.close()
-
-    def generate_random_room(self):
-        """
-        Generate a random room from room shapes and sizes and creates a pra room with it.
-
-        Returns: PyRoomAcoustics room object.
-
-        """
-        # Get random room from room shapes and sizes
-        random_room_shape = self.room_shapes[np.random.randint(0, len(self.room_shapes))]
-        size_factor = np.random.rand() / 2 + 0.75
-        x_factor = np.random.randint(self.room_sizes[0][0], self.room_sizes[0][1])
-        y_factor = x_factor * size_factor
-        z_factor = np.random.randint(self.room_sizes[2][0], self.room_sizes[2][1])
-        self.current_room_size = [x_factor, y_factor, z_factor]
-
-        # Apply size to room shape
-        self.current_room_shape = []
-        for corner in random_room_shape:
-            self.current_room_shape.append(
-                [corner[0] * self.current_room_size[0], corner[1] * self.current_room_size[1]]
-            )
-        corners = np.array(self.current_room_shape).T
-
-        # Generate room from corners and height
-        if self.wall_absorption_limits[0] == self.wall_absorption_limits[1]:
-            self.rir_wall_absorption = self.wall_absorption_limits[0]
-        else:
-            self.rir_wall_absorption = (
-                float(np.random.randint(self.wall_absorption_limits[0] * 100, self.wall_absorption_limits[1] * 100))
-                / 100.0
-            )
-        # TODO: CHECK WALL_ABSORPTION AND SCATTERING VALUES
-        mat = pra.Material(float(self.rir_wall_absorption), 0.1)
-        room = pra.Room.from_corners(
-            corners,
-            fs=SAMPLE_RATE,
-            air_absorption=self.air_absorption,
-            humidity=self.air_humidity,
-            max_order=self.rir_reflexion_order,
-            materials=mat,
-        )
-        room.extrude(self.current_room_size[2], materials=mat)
-        self.current_room = room
-
-        return room
-
-    def generate_user(self):
-        """
-        Generate absolute position for user (and for receivers).
-        """
-        # TODO: GENERATE A NOISE SPEECH SOURCE ON USER TO REPRESENT USER TALKING?
-
-        # Get random position and assign x and y wth sound margins (user not stuck on wall)
-        self.user_pos = self.get_random_position(user=True)
-        if self.user_pos == -1:
-            return
-        while True:
-            self.xy_angle = (np.random.rand() * 2 * math.pi) - math.pi
-            # z_angle = (np.random.rand() - 0.5) * 2 * TILT_RANGE
-            x_dir = (SOURCE_USER_DISTANCE + 1) * math.cos(self.xy_angle)
-            y_dir = (SOURCE_USER_DISTANCE + 1) * math.sin(self.xy_angle)
-            z_dir = 1e-5
-            # z_dir = (np.random.rand() - 0.5) * 2 * TILT_RANGE
-
-            if x_dir and y_dir and z_dir:
-                break
-        self.user_dir = [x_dir, y_dir, z_dir]
-
-        # TODO: IMPLEMENT HEIGHT TILT
-        # For every receiver, set x and y by room dimension and add human height as z
-        self.receiver_abs = []
-        for receiver in self.receiver_rel:
-            receiver_center = self.user_pos.copy()
-            new_x, new_y, new_z = self.rotate_coords(receiver, self.xy_angle, inverse=False)
-            receiver_center[0] += float(new_x)
-            receiver_center[1] += float(new_y)
-            self.receiver_abs.append(receiver_center)
-
-        # Generate user head wall corners
-        # TODO: GENERATE HEAD CLOSER TO CIRCLE THAN SQUARE?
-        # TODO: DONT  GENERATE HEAD DIRECTLY BEHIND MICROPHONES
-        rel_corners = self.receiver_rel
-        abs_top_corners = []
-        abs_bot_corners = []
-        for rel_corner in rel_corners:
-            # Rotated axis
-            new_x, new_y, new_z = self.rotate_coords(rel_corner, self.xy_angle, inverse=False)
-            # Top corners
-            corner_top = self.user_pos.copy()
-            corner_top[0] += new_x
-            corner_top[1] += new_y
-            corner_top[2] += 0.1
-            abs_top_corners.append(corner_top)
-            # Bottom corners
-            corner_bot = self.user_pos.copy()
-            corner_bot[0] += new_x
-            corner_bot[1] += new_y
-            corner_bot[2] -= 0.25
-            abs_bot_corners.append(corner_bot)
-
-        # Generate user head walls and add to room
-        top_plane = np.array(abs_top_corners).T
-        bot_plane = np.array(abs_bot_corners).T
-        planes = [top_plane, bot_plane]
-        for i in range(4):
-            side_plane = np.array(
-                [abs_top_corners[i], abs_top_corners[(i + 1) % 4], abs_bot_corners[(i + 1) % 4], abs_bot_corners[i]]
-            ).T
-            planes.append(side_plane)
-        wall_absorption = np.array([0.95])
-        scattering = np.array([0])
-        for plane in planes:
-            self.current_room.walls.append(pra.wall_factory(plane, wall_absorption, scattering, "Head"))
-
-        # Generate microphone array in room
-        x_mic_values = [mic[0] for mic in self.receiver_abs]
-        y_mic_values = [mic[1] for mic in self.receiver_abs]
-        z_mic_values = [mic[2] for mic in self.receiver_abs]
-        mic_array = np.array([x_mic_values, y_mic_values, z_mic_values])
-        self.current_room.add_microphone_array(pra.MicrophoneArray(mic_array, self.current_room.fs))
-
-    def get_random_position(self, source_pos=None, user=False):
-        """
-        Get random position inside of polygon composed by PyRoomAcoustics room object walls.
-
-        Args:
-            source_pos (list): List of coordinates for source position (if exists).
-            user (bool): Whether the random position to generate is for the user.
-
-        Returns: Position composed of shapely.Point with coordinates [x, y, z]. -1 if no position could be made.
-
-        """
-        # Get room polygon
-        room_poly = Polygon(self.current_room_shape)
-        minx, miny, maxx, maxy = room_poly.bounds
-
-        # If source, change min and max to generate in user front circle
-        if not user and not source_pos:
-            user_dir_point = [self.user_pos[0] + self.user_dir[0], self.user_pos[1] + self.user_dir[1]]
-            minx = max(minx, user_dir_point[0] - SOURCE_USER_DISTANCE)
-            miny = max(miny, user_dir_point[1] - SOURCE_USER_DISTANCE)
-            maxx = min(maxx, user_dir_point[0] + SOURCE_USER_DISTANCE)
-            maxy = min(maxy, user_dir_point[1] + SOURCE_USER_DISTANCE)
-
-        for _ in range(MAX_POS_TRIES):
-            # Create random point inside polygon bounds and check if contained
-            p = Point(random.uniform(minx, maxx), random.uniform(miny, maxy))
-            source_radius = USER_MIN_DISTANCE if user else SOUND_MARGIN
-            circle = p.buffer(source_radius)
-            if not room_poly.contains(circle):
-                continue
-
-            # Set height position for user and/or source
-            z = self.receiver_height
-
-            if not user:
-                if not source_pos:
-                    # If source, check it is contained in circle in front of user
-                    dx_user = p.x - user_dir_point[0]
-                    dy_user = p.y - user_dir_point[1]
-                    is_point_in_user_circle = dx_user**2 + dy_user**2 <= SOURCE_USER_DISTANCE**2
-                    if not is_point_in_user_circle:
-                        continue
-
-                    # Calculate source direction based on user direction
-                    # TODO: add tilt
-                    coords = [
-                        p.x - self.user_pos[SIDE_ID],
-                        p.y - self.user_pos[DEPTH_ID],
-                        z - self.user_pos[HEIGHT_ID],
-                    ]
-                    new_x, new_y, new_z = self.rotate_coords(coords, self.xy_angle, inverse=True)
-                    front_facing_angle = 0.5 * math.pi
-                    new_x, new_y, new_z = self.rotate_coords([new_x, new_y, new_z], front_facing_angle, inverse=False)
-                    self.source_direction = [new_x, new_y, new_z]
-
-                else:
-                    # Check if noise is not on user
-                    dx_user = p.x - self.user_pos[0]
-                    dy_user = p.y - self.user_pos[1]
-                    is_point_in_user_circle = dx_user * dx_user + dy_user * dy_user <= SOUND_MARGIN * SOUND_MARGIN
-                    if is_point_in_user_circle:
-                        continue
-
-                    # Check it is not on top of source
-                    dx_src = p.x - source_pos[0]
-                    dy_src = p.y - source_pos[1]
-                    is_point_in_src_circle = dx_src**2 + dy_src**2 <= SOUND_MARGIN**2
-                    if is_point_in_src_circle:
-                        continue
-
-                    # Set height position for noise
-                    z = np.random.rand() * self.current_room_size[2]
-
-            position = [p.x, p.y, z]
-            return position
-
-        return -1
-
-    def get_random_noise(self, number_noises=None, diffuse_noise=False, source_path=None, sn_count=-1):
-        """
-        Gets random noises to be added to audio clip.
-
-        Args:
-            number_noises (int): Number of noises to use (if specified, overrides self.noise_count).
-            diffuse_noise (bool): Bool to use diffuse or directional noise.
-            source_path (str): String of speech path.
-            sn_count (int): Speech_noise count in last try (-1 if nothing to force).
-        Returns:
-            List of paths to noises (and/or speech) to use.
-        """
-
-        if diffuse_noise:
-            random_indices = np.random.randint(0, len(self.dif_noise_paths), self.max_diffuse_noises)
-            noise_path_list = [self.dif_noise_paths[i] for i in random_indices]
-            speech_noise_count = None
-        else:
-            # Set noise count for this round
-            if number_noises:
-                self.dir_noise_count = number_noises
-            else:
-                if sn_count == -1:      # Only increase number of noises if not having to restart the last run
-                    self.dir_noise_count -= self.dir_noise_count_range[0]
-                    self.dir_noise_count += 1
-                    dir_count_range = self.dir_noise_count_range
-                    self.dir_noise_count = self.dir_noise_count % (dir_count_range[1] - dir_count_range[0])
-                    self.dir_noise_count += self.dir_noise_count_range[0]
-
-            # Get random indices and return items in new list
-            temp_noise_paths = self.dir_noise_paths.copy()
-            if source_path in temp_noise_paths:
-                temp_noise_paths.remove(source_path)
-
-            # If previous run breaks, remake run with same quantity of speech noise
-            if sn_count != -1 and self.speech_as_noise:
-                random_speech_indices = np.random.randint(self.speech_noise_start, len(temp_noise_paths), sn_count)
-                random_noise_indices = np.random.randint(0, self.speech_noise_start, self.dir_noise_count - sn_count)
-                random_indices = np.concatenate((random_speech_indices, random_noise_indices))
-            else:
-                random_indices = np.random.randint(0, len(temp_noise_paths), self.dir_noise_count)
-
-            noise_path_list = []
-            speech_noise_count = 0
-            for i in random_indices:
-                selected_noise = temp_noise_paths[i]
-                if 'clean' in selected_noise: speech_noise_count += 1
-            noise_path_list = [temp_noise_paths[int(i)] for i in random_indices]
-
-        return noise_path_list, speech_noise_count
-
-    def save_files(self, audio_dict, save_spec=False):
-        """
-        Save various files needed for dataset (see params).
-
-        Args:
-            audio_dict (dict): Contains all info on sound sources.
-            save_spec (bool): Whether to save stft (spectrogram) with dataset files.
-        Returns:
-            subfolder_path (str): String containing path to newly created dataset subfolder.
-        """
-
-        # Save combined audio
-        audio_file_name = os.path.join(self.current_subfolder, "audio.wav")
-        combined_signal = audio_dict["combined_audio"][0][self.audio_dict_out_signal_str]
-        if self.is_sim:
-            sf.write(audio_file_name, combined_signal, SAMPLE_RATE)
-            # sf.write(audio_file_name, combined_signal.T, SAMPLE_RATE)
-        else:
-            combined_signal.export(audio_file_name, format='wav')
-        if save_spec:
-            combined_gt = self.generate_spectrogram(combined_signal, title="Audio")
-            audio_gt_name = os.path.join(self.current_subfolder, "audio.npz")
-            np.savez_compressed(audio_gt_name, combined_gt)
-
-        # Save target
-        target_file_name = os.path.join(self.current_subfolder, "target.wav")
-        target_signal = audio_dict["speech"][0]["signal"]
-        if self.is_sim:
-            sf.write(target_file_name, target_signal, SAMPLE_RATE)
-        else:
-            target_signal.export(target_file_name, format='wav')
-        if save_spec:
-            # Save source (speech)
-            target_gt = self.generate_spectrogram(target_signal, mono=True, title="Target")
-            target_gt_name = os.path.join(self.current_subfolder, "target.npz")
-            np.savez_compressed(target_gt_name, target_gt)
-
-        # Save source (with rir)
-        speech_file_name = os.path.join(self.current_subfolder, "speech.wav")
-        speech_signal = audio_dict["speech"][0][self.audio_dict_out_signal_str]
-        if self.is_sim:
-            sf.write(speech_file_name, speech_signal.T, SAMPLE_RATE)
-            # sf.write(speech_file_name, speech_signal, SAMPLE_RATE)
-        else:
-            speech_signal.export(speech_file_name, format='wav')
-        if save_spec:
-            source_gt = self.generate_spectrogram(speech_signal, title="Speech")
-            source_gt_name = os.path.join(self.current_subfolder, "speech.npz")
-            np.savez_compressed(source_gt_name, source_gt)
-
-        # Save combined noise
-        noise_file_name = os.path.join(self.current_subfolder, "noise.wav")
-        combined_noise = audio_dict["combined_noise"][0][self.audio_dict_out_signal_str]
-        if self.is_sim:
-            combined_noise.export(noise_file_name, format='wav')
-        else:
-            sf.write(noise_file_name, combined_noise, SAMPLE_RATE)
-            # sf.write(noise_file_name, combined_noise.T, SAMPLE_RATE)
-        if save_spec:
-            noise_gt = self.generate_spectrogram(combined_noise, title="Noise")
-            noise_gt_name = os.path.join(self.current_subfolder, "noise.npz")
-            np.savez_compressed(noise_gt_name, noise_gt)
-
-        # Save yaml file with configs
-        config_dict_file_name = os.path.join(self.current_subfolder, "configs.yaml")
-        config_dict = self.generate_config_dict(audio_dict, self.current_subfolder)
-        with open(config_dict_file_name, "w") as outfile:
-            yaml.dump(config_dict, outfile, default_flow_style=None)
-
-        # Visualize and save scene
-        if self.is_sim:
-            self.plot_scene(audio_dict, self.current_subfolder)
-
-        return self.current_subfolder
-
-    def generate_and_apply_rirs(self, audio_dict):
-        """
-        Function that generates Room Impulse Responses (RIRs) to source signal positions and applies them to signals.
-        See <https://pyroomacoustics.readthedocs.io/en/pypi-release/>.
-        Will have to look later on at
-        <https://github.com/DavidDiazGuerra/gpuRIR#simulatetrajectory> for moving sources.
-
-        Args:
-            audio_dict (dict{}): Dictionary containing all audio sources and info.
-        Returns:
-            False if RIR was broken on one channel.
-        """
-        # TODO: MOVING RIR
-
-        # Generate RIRs
-        self.current_room.compute_rir()
-        rir_list = self.current_room.rir
-        rirs = np.array(rir_list, dtype=object)
-
-        # Normalise RIR
-        # TODO: CHECK FOR TRUE DIVIDE
-        for channel_idx, channel_rirs in enumerate(rirs):
-            for rir in channel_rirs:
-                max_val = np.max(np.abs(rir))
-                if max_val == 0:
-                    return -1
-                rir /= max_val
-
-        # If diffuse, remove early RIR peaks (remove direct and non-diffuse peaks)
-        for rir_channel in rirs:
-            for diffuse_rir_idx in range(len(audio_dict["dif_noise"])):
-                # Get peaks
-                rir = rir_channel[len(audio_dict["speech"]) + len(audio_dict["dir_noise"]) + diffuse_rir_idx]
-                peaks, _ = signal.find_peaks(rir, distance=100)
-                if SHOW_GRAPHS:
-                    plt.figure()
-                    plt.plot(rir)
-                    plt.plot(peaks, rir[peaks], "x")
-                    plt.show()
-
-                # Remove peaks from RIR
-                min_peak_idx = peaks[len(peaks) // 2]
-                rir[:min_peak_idx] = 0
-
-                # Renormalise RIR
-                max_val = np.max(np.abs(rir))
-                rir /= max_val
-
-                if SHOW_GRAPHS:
-                    plt.figure()
-                    plt.plot(rir)
-                    plt.show()
-
-        if SAVE_RIR:
-            fig, axes = plt.subplots(self.n_channels // 2, 2)
-            fig.suptitle("RIR graph values")
-            for channel_i, channel_rir in enumerate(rirs):
-                rir_plot = channel_rir[0].T
-                axes[channel_i // 2, channel_i % 2].plot(rir_plot)
-            plt.savefig(os.path.join(self.current_subfolder, "rir_channel_plots.jpg"))
-            if SHOW_GRAPHS:
-                plt.show()
-            plt.close()
-
-        # Apply RIR to signal
-        rir_idx = 0
-        for source_type, source_lists in audio_dict.items():
-            for source in source_lists:
-                rir = rirs[:, rir_idx]
-                if self.is_debug:
-                    source["rir"] = rir
-                self.apply_rir(rir, source)
-
-        if SHOW_GRAPHS:
-            fig, axes = plt.subplots(2)
-            fig.suptitle("Speech example before and after RIR")
-            axes[0].plot(audio_dict["speech"][0]["signal"])
-            axes[1].plot(audio_dict["speech"][0]["signal_w_rir"].T)
-            plt.show()
-
-    def generate_config_dict(self, audio_dict, subfolder_name):
-        """
-        Generates dict about config for run.
-
-        Args:
-            audio_dict (dict): Dict containing all source information.
-            subfolder_name (str): Output subfolder path (contains source and noise names if in real-time).
-
-        Returns:
-            Dict with all useful info for run.
-        """
-        # Get info from dict
-        speech_name = audio_dict["speech"][0]["name"]
-        noise_names = []
-        for dir_noise in audio_dict["dir_noise"]:
-            noise_names.append(dir_noise["name"])
-        for dif_noise in audio_dict["dif_noise"]:
-            noise_names.append(dif_noise["name"])
-
-        if self.is_sim:
-            speech_pos = audio_dict["speech"][0]["position"]
-            noise_pos = []
-            for dir_noise in audio_dict["dir_noise"]:
-                noise_pos.append(dir_noise["position"])
-            for dif_noise in audio_dict["dif_noise"]:
-                noise_pos.append(dif_noise["position"])
-
-            config_dict = dict(
-                path=subfolder_name,
-                n_channels=self.n_channels,
-                mic_rel=self.receiver_rel.tolist(),
-                mic_abs=self.receiver_abs,
-                room_shape=self.current_room_shape,
-                room_size=self.current_room_size,
-                user_pos=self.user_pos,
-                user_dir=self.user_dir,
-                speech_pos=np.around(speech_pos, 3).tolist(),
-                noise_pos=[np.around(i, 3).tolist() for i in noise_pos],
-                speech=speech_name,
-                source_dir=np.around(self.source_direction, 3).tolist(),
-                noise=noise_names,
-                snr=self.snr,
-                rir_reflexion_order=self.rir_reflexion_order,
-                wall_absorption=self.rir_wall_absorption,
-            )
-        else:
-            config_dict = dict(
-                path=subfolder_name,
-                n_channels=self.n_channels,
-                mic_rel=self.receiver_rel.tolist(),
-                # mic_abs=self.receiver_abs,
-                # room_shape=self.current_room_shape,
-                room_size=self.current_room_size,
-                user_pos=self.user_pos,
-                # user_dir=self.user_dir,
-                # speech_pos=np.around(speech_pos, 3).tolist(),
-                # noise_pos=[np.around(i, 3).tolist() for i in noise_pos],
-                speech=speech_name,
-                source_dir=np.around(self.source_direction, 3).tolist(),
-                noise=noise_names,
-                snr=self.snr,
-                # rir_reflexion_order=self.rir_reflexion_order,
-                # wall_absorption=self.rir_wall_absorption,
-            )
-        return config_dict
-
-    def init_sim(self, sources_path, noises_path, reverb):
-        """
-        Function used to initialize variables for simulated dataset generation.
-        Args:
-            sources_path (str): Path to sources directory. If None, gets folder from config file.
-            noises_path (str): Path to noise directory. If None, gets folder from config file.
-            reverb (bool): Whether to sue reverb of not (walls fully absorb and max reflexion order = 0).
-        """
-        self.is_reverb = reverb
-
-        # If use reverb add rooms, if not fix rir max order to 0 and wall absorption to 1
-        if self.is_reverb:
-            self.room_shapes.extend(self.reverb_room_shapes)
-        else:
-            self.rir_reflexion_order = 0
-            self.wall_absorption_limits = [1, 1]
-
-        # Load input noise paths
-        self.noise_paths = glob.glob(os.path.join(noises_path, "*.wav"))
-
-        # Split noise paths (diffuse, directional) and remove banned noises
-        for noise in self.noise_paths:
-            if any(banned_noise in noise for banned_noise in self.banned_noises):
-                continue
-            if any(diffuse_noise in noise for diffuse_noise in self.diffuse_noises):
-                self.dif_noise_paths.append(noise)
-            else:
-                self.dir_noise_paths.append(noise)
-
-        # Add speech to directional if in arguments
-        if self.speech_as_noise:
-            self.speech_noise_start = len(self.dir_noise_paths)
-            speeches = glob.glob(os.path.join(sources_path, "*.wav"))
-            for i in range(len(self.dir_noise_paths)):
-                self.dir_noise_paths.append(speeches[i])
-        #
-        # # Add speech to directional if in arguments
-        # if self.speech_as_noise:
-        #     self.dir_noise_paths.extend(sources_path)
-
-    def generate_sim_dataset(self, source_path, save_run):
-        """
-        Main dataset generator function (for simulated data). Loops over rooms and sources and generates dataset.
-
-        Args:
-            source_path (str): String containing path to source audio file.
-            save_run (bool): Save dataset to memory or not.
-
-        Returns:
-            file_count: Number of audio files (subfolders) generated.
-        """
-
-        self.audio_dict_out_signal_str = 'signal_w_rir'
-
-        # Run through every source
-        # for source_path in tqdm(self.source_paths, desc="Source Paths used"):
-        # Get source_audio for every source file
-        source_name = os.path.split(source_path)[1].split(".")[0]  # Get filename for source (before extension)
-        source_audio_base = self.read_audio_file(source_path)
-
-        speech_noise_count = -1         # If run breaks, generates the same amount of speech noises as before
-
-        # Run SAMPLES_PER_SPEECH samples per speech clip
-        samples_created = 0
-        while samples_created < self.sample_per_speech:
-            audio_source_dict = dict()
-            # Get random room and generate user at a position in room
-            self.generate_random_room()
-            self.generate_user()
-            if self.user_pos == -1:
-                if self.is_debug: print(f"User position could not be made with {MAX_POS_TRIES}. Restarting new room.")
-                continue
-
-            # Generate source position and copy source_audio
-            source_pos = self.get_random_position()
-            if source_pos == -1:
-                if self.is_debug: print(f"Source position could not be made with {MAX_POS_TRIES}. Restarting new room.")
-                continue
-            source_audio = source_audio_base.copy()
-            audio_source_dict["speech"] = [{"name": source_name, "signal": source_audio, "position": source_pos}]
-
-            # Add varying number of directional noise sources
-            audio_source_dict["dir_noise"] = []
-            dir_noise_source_paths, speech_noise_count = self.get_random_noise(source_path=source_path,
-                                                                               sn_count=speech_noise_count)
-            for noise_source_path in dir_noise_source_paths:
-                dir_noise = dict()
-                dir_noise["name"] = os.path.split(noise_source_path)[1].split(".")[0]
-                dir_noise["signal"] = self.read_audio_file(noise_source_path)
-                dir_noise["position"] = self.get_random_position(source_pos)
-                audio_source_dict["dir_noise"].append(dir_noise)
-
-            # Add varying number of diffuse noise sources
-            audio_source_dict["dif_noise"] = []
-            dif_noise_source_paths, _ = self.get_random_noise(diffuse_noise=True)
-            for noise_source_path in dif_noise_source_paths:
-                dif_noise = dict()
-                dif_noise["name"] = os.path.split(noise_source_path)[1].split(".")[0]
-                dif_noise["signal"] = self.read_audio_file(noise_source_path)
-                dif_noise["position"] = self.get_random_position(source_pos)
-                audio_source_dict["dif_noise"].append(dif_noise)
-
-            # Create subfolder
-            self.current_subfolder = self.create_subfolder(audio_source_dict, self.output_subfolder)
-
-            # Truncate noise and source short to the shortest length
-            self.truncate_sources(audio_source_dict)
-
-            # Add sources to PyRoom and generate RIRs
-            for source_list in audio_source_dict.values():
-                for source in source_list:
-                    self.current_room.add_source(source["position"], source["signal"])
-
-            rir_success = self.generate_and_apply_rirs(audio_source_dict)
-            if rir_success == -1:
-                if self.is_debug: print("RIR returned false, problem with one channel. Restarting sample.")
-                continue
-            else:
-                speech_noise_count = -1
-
-            # Combine noises
-            self.combine_sources(audio_source_dict, ["dir_noise", "dif_noise"], "combined_noise",
-                                 self.audio_dict_out_signal_str, noise=True)
-
-            # Combine source with noises at a random SNR between limits
-            # TODO: CHECK SNR IF IT WORKS CORRECTLY
-<<<<<<< HEAD
-            self.snr = np.random.rand() * (self.snr_limits[1] - self.snr_limits[0]) + self.snr_limits[0]
-            # self.snr = 20 * np.log10(snr)
-            self.combine_sources(audio_source_dict, ["speech", "combined_noise"], "combined_audio", snr=self.snr)
-            # self.snr = float(10 ** (snr / 20))
-=======
-            snr = np.random.rand() * (self.snr_limits[1] - self.snr_limits[0]) + self.snr_limits[0]
-            self.snr = 20 * np.log10(snr)
-            self.combine_sources(audio_source_dict, ["speech", "combined_noise"], "combined_audio",
-                                 self.audio_dict_out_signal_str, snr=self.snr)
-            self.snr = float(10 ** (snr / 20))
->>>>>>> acfd3d6f
-
-            # Save elements
-            if save_run:
-                subfolder_path = self.save_files(audio_source_dict)
-
-                self.dataset_list.append(subfolder_path)
-                if self.is_debug:
-                    print("Created: " + subfolder_path)
-            else:
-                # Generate config dict
-                run_name = audio_source_dict["combined_audio"][0]["name"]
-                config_dict = self.generate_config_dict(audio_source_dict, run_name)
-
-                # Generate dict to represent 1 element
-                run_dict = dict()
-                run_dict["audio"] = audio_source_dict["combined_audio"][0]["signal_w_rir"]
-                run_dict["target"] = audio_source_dict["speech"][0]["signal"]
-                run_dict["speech"] = audio_source_dict["speech"][0]["signal_w_rir"]
-                run_dict["noise"] = audio_source_dict["combined_noise"][0]["signal_w_rir"]
-                run_dict["configs"] = config_dict
-                self.dataset_list.append(run_dict)
-
-            # Increase counters
-            samples_created += 1
-
-        return samples_created, self.dataset_list
-
-    def generate_real_dataset(self, source_paths, save_run):
-        """
-        Main dataset generator function (for real data). Takes all data inside a room folder and mix-and-matches.
-        TODO: Bring together with generate_sim_dataset and abstract functionality needed for either.
-
-        Args:
-            source_paths (dict): Dict containing name and paths for {room, speech, noise, other_speech}.
-            save_run (bool): Save dataset to memory or not.
-
-        Returns:
-            file_count: Number of audio files (subfolders) generated.
-        """
-
-        # Split dict
-        source_path = source_paths['speech']
-        noise_paths = source_paths['noise']
-        other_speech_paths = source_paths['other_speech']
-        configs = source_paths['configs']
-
-        # Configs
-        self.current_room_size = configs['room']
-        self.user_pos = configs['user_pos']
-        self.source_direction = AudioDatasetBuilder.parse_real_dir(configs['location'])
-
-        self.audio_dict_out_signal_str = 'signal'
-
-        # Get Load audio
-        source_name = configs['sound']      # Get filename for source (before extension)
-        source_audio_base = AudioSegment.from_wav(source_path)
-
-        # Add speech to noises if needed
-        if self.speech_as_noise:
-            noise_paths.extend(other_speech_paths)
-
-        # Get every combination of noises possible within filtered noises
-        # TODO: Check if we should remove noises if recorded at the same location between themselves?
-        noise_source_paths_combinations = []
-        for i in range(self.dir_noise_count_range[0], self.dir_noise_count_range[1]):
-            combinations = itertools.combinations(noise_paths, i)
-            noise_source_paths_combinations.extend(combinations)
-
-        samples_created = 0
-        total_snr = 0
-        for noise_source_paths in noise_source_paths_combinations:
-            audio_source_dict = dict()
-
-            # Copy source_audio and put in list
-            source_audio = source_audio_base
-            audio_source_dict["speech"] = [{"name": source_name, "signal": source_audio}]
-
-            # Add varying number of directional noise sources
-            audio_source_dict["dir_noise"] = []
-            for noise_source_path in noise_source_paths:
-                noise = dict()
-                noise["name"] = os.path.split(noise_source_path)[0].split(os.path.sep)[-1]
-                noise["signal"] = AudioSegment.from_wav(noise_source_path)
-                audio_source_dict["dir_noise"].append(noise)
-
-            # Add empty dif_noise (to be removed)
-            audio_source_dict["dif_noise"] = []
-
-            # Create subfolder
-            self.current_subfolder = self.create_subfolder(audio_source_dict, self.output_subfolder)
-
-            # Combine noises
-            self.combine_sources(audio_source_dict, ["dir_noise"], "combined_noise",
-                                 self.audio_dict_out_signal_str, noise=True)
-
-            # Combine source with noises at a random SNR between limits
-            # TODO: CHECK SNR IF IT WORKS CORRECTLY
-            self.snr = np.random.rand() * (self.snr_limits[1] - self.snr_limits[0]) + self.snr_limits[0]
-            if self.is_debug: total_snr += self.snr
-            self.combine_sources(audio_source_dict, ["speech", "combined_noise"], "combined_audio",
-                                 self.audio_dict_out_signal_str, snr=self.snr)
-
-            # Save elements
-            if save_run:
-                subfolder_path = self.save_files(audio_source_dict)
-
-                self.dataset_list.append(subfolder_path)
-                if self.is_debug:
-                    print("Created: " + subfolder_path)
-            else:
-                # Generate config dict
-                run_name = audio_source_dict["combined_audio"][0]["name"]
-                config_dict = self.generate_config_dict(audio_source_dict, run_name)
-
-                # Generate dict to represent 1 element
-                run_dict = dict()
-                run_dict["audio"] = audio_source_dict["combined_audio"][0][self.audio_dict_out_signal_str]
-                run_dict["target"] = audio_source_dict["speech"][0]["signal"]
-                run_dict["speech"] = audio_source_dict["speech"][0][self.audio_dict_out_signal_str]
-                run_dict["noise"] = audio_source_dict["combined_noise"][0][self.audio_dict_out_signal_str]
-                run_dict["configs"] = config_dict
-                self.dataset_list.append(run_dict)
-
-            # Increase counters
-            samples_created += 1
-
-        if self.is_debug:
-            print(f'Mean SNR: {total_snr/samples_created}')
-
-        return samples_created, self.dataset_list
+import glob
+import os
+import yaml
+
+import random
+from shapely.geometry import Polygon, Point
+
+import itertools
+
+import numpy as np
+import math
+from scipy import signal
+import matplotlib
+import matplotlib.pyplot as plt
+import pyroomacoustics as pra
+
+import soundfile as sf
+from pyodas.utils import sqrt_hann
+
+from pydub import AudioSegment
+
+
+SIDE_ID = 0  # X
+DEPTH_ID = 1  # Y
+HEIGHT_ID = 2  # Z
+
+SAMPLE_RATE = 16000
+FRAME_SIZE = 1024
+SOUND_MARGIN = 1  # Assume every sound source is margins away from receiver and each other
+SOURCE_USER_DISTANCE = 5  # Radius of circle in which source can be
+USER_MIN_DISTANCE = 2  # Minimum distance needed between user and walls
+
+MAX_POS_TRIES = 50
+TILT_RANGE = 0.25
+HEAD_RADIUS = 0.1  # in meters
+
+SHOW_GRAPHS = False
+SAVE_RIR = True
+
+IS_DEBUG = False
+
+
+class AudioDatasetBuilder:
+    """
+    Class which handles the generation of the audio dataset through domain randomization of parameters passed through
+    dataset_config.yaml and constructor params.
+
+    Args:
+        output_path (str): Path to output directory.
+        debug (bool): Run in debug mode.
+        configs (dict): Dict containing configurations loaded from dataset_config.yaml
+    """
+
+    user_pos = []
+    user_dir = []
+    xy_angle = 0
+    source_direction = []
+    current_room = []
+    current_room_shape = []
+    current_room_size = []
+    snr = 1
+    receiver_height = 1.5
+
+    # TODO: GENERALIZE MICROPHONE ARRAY
+    receiver_rel = np.array(
+        (  # Receiver (microphone) positions relative to "user" [x, y, z] (m)
+            [-0.07055, 0, 0],
+            [-0.07055, 0.0381, 0],
+            [-0.05715, 0.0618, 0],
+            [-0.01905, 0.0618, 0],
+            [0.01905, 0.0618, 0],
+            [0.05715, 0.0618, 0],
+            [0.07055, 0.0381, 0],
+            [0.07055, 0, 0]
+        )
+
+    )
+
+    def __init__(self, output_path, debug, configs, sim=True):
+
+        # Set object values from arguments
+        self.is_debug = debug
+        self.is_sim = sim
+
+        if not self.is_debug:
+            matplotlib.use("Agg")
+
+        # TODO: Split configs between real and sim
+        # Load params/configs
+        self.configs = configs
+        # Room configs
+        self.room_shapes = self.configs["room_shapes"]
+        self.reverb_room_shapes = self.configs["reverb_room_shapes"]
+        self.room_sizes = self.configs["room_sizes"]
+        # Noise configs
+        self.banned_noises = self.configs["banned_noises"]
+        self.diffuse_noises = self.configs["diffuse_noises"]
+        self.max_diffuse_noises = self.configs["max_diffuse_noises"]
+        self.dir_noise_count_range = self.configs["dir_noise_count_range"]
+        self.dir_noise_count_range = (self.dir_noise_count_range[0], self.dir_noise_count_range[1] + 1)
+        self.sample_per_speech = self.configs["sample_per_speech"]
+        self.speech_as_noise = self.configs["speech_as_noise"]
+        self.snr_limits = self.configs["snr_limits"]
+        # RIR configs
+        self.wall_absorption_limits = self.configs["wall_absorption_limits"]
+        self.rir_reflexion_order = self.configs["rir_reflexion_order"]
+        self.air_absorption = self.configs["air_absorption"]
+        self.air_humidity = self.configs["air_humidity"]
+
+        self.receiver_abs = None
+        self.dir_noise_count = self.dir_noise_count_range[0]
+        self.speech_noise_start = 0
+        self.max_source_distance = 5
+        self.n_channels = len(self.receiver_rel)
+
+        self.is_reverb = None
+        self.noise_paths = None
+        self.dif_noise_paths = []
+        self.dir_noise_paths = []
+        self.room = None
+
+        # Dict strings to vary between real and sim datasets
+        self.audio_dict_out_signal_str = ''
+
+        # Prepare output subfolder
+        self.output_subfolder = output_path
+        os.makedirs(self.output_subfolder, exist_ok=True)
+        self.current_subfolder = None
+
+        # Prepare lists for run-time generation
+        self.dataset_list = []
+
+    @staticmethod
+    def load_configs(config_path):
+        """
+        Load configs file for dataset builder.
+
+        Args:
+            config_path (str): Path where configs file is located.
+        """
+        with open(config_path, "r") as stream:
+            try:
+                configs = yaml.safe_load(stream)
+            except yaml.YAMLError as exc:
+                print(exc)
+        return configs
+
+    @staticmethod
+    def read_audio_file(file_path):
+        """
+        Reads and extracts audio from a file.
+
+        Args:
+            file_path (str): Path to audio file
+        Returns:
+            audio_signal (ndarray): Audio read from path of length chunk_size
+        """
+        audio_signal, fs = sf.read(file_path)
+
+        # TODO: Find how to handle if sample rate not at 16 000 (current dataset is all ok)
+        # if fs != SAMPLE_RATE:
+        #     print(f"ERROR: Sample rate of files ({fs}) do not concord with SAMPLE RATE={SAMPLE_RATE}")
+        #     exit()
+
+        return audio_signal
+
+    @staticmethod
+    def apply_rir(rirs, source):
+        """
+        Method to apply (possibly multichannel) RIRs to a mono-signal.
+
+        Args:
+            rirs (ndarray): RIRs generated previously to reflect room, source position and mic positions
+            source (ndarray): Mono-channel input signal to be reflected to multiple microphones
+        """
+        channels = rirs.shape[0]
+        frames = len(source["signal"])
+        output = np.empty((channels, frames))
+
+        for channel_index in range(channels):
+            output[channel_index] = signal.convolve(source["signal"], rirs[channel_index])[:frames]
+
+        source["signal_w_rir"] = output
+
+    @staticmethod
+    def truncate_sources(audio_dict):
+        """
+        Method used to truncate audio sources to smallest one.
+
+        Args:
+            audio_dict (dict{str,ndarray,list[int]}): Dictionary containing all audio sources {name, signal, position}.
+        """
+        # Get length of the shortest audio
+        shortest = float("inf")
+        for type, source_list in audio_dict.items():
+            for source in source_list:
+                signal_len = len(source["signal"])
+                shortest = signal_len if signal_len < shortest else shortest
+
+        # Truncate all other sources to the shortest length
+        for type, source_list in audio_dict.items():
+            for source in source_list:
+                source["signal"] = source["signal"][: shortest - 1]
+
+    @staticmethod
+    def generate_spectrogram(signal_x, mono=False, title=""):
+        """
+        Determines the spectrogram of the input temporal signal through the  Short Term Fourier Transform (STFT).
+
+        Args:
+            signal_x (ndarray): Signal on which to get spectrogram.
+            mono (bool): Whether the input signal is mono or multichannel.
+            title (str): Title used for spectrogram plot (in debug mode only).
+        Returns:
+            stft_list: List of channels of STFT of input signal x.
+        """
+        chunk_size = FRAME_SIZE // 2
+        window = sqrt_hann(FRAME_SIZE)
+
+        if mono:
+            signal_x = [signal_x]
+
+        stft_list = []
+        f_log_list = []
+        t_list = []
+        for channel_idx, channel in enumerate(signal_x):
+            # Get stft for every channel
+            f, t, stft_x = signal.spectrogram(channel, SAMPLE_RATE, window, FRAME_SIZE, chunk_size)
+            t_list.append(t)
+            f_log_list.append(np.logspace(0, 4, len(f)))
+            stft_log = 10 * np.log10(stft_x)
+            stft_list.append(stft_log)
+
+        # Generate plot
+        if SHOW_GRAPHS:
+            fig, ax = plt.subplots(len(signal_x), constrained_layout=True)
+            fig.suptitle(title)
+            fig.supylabel("Frequency [Hz]")
+            fig.supxlabel("Time [sec]")
+
+            for stft, f, t in zip(stft_list, f_log_list, t_list):
+                # Add log and non-log plots
+                if SHOW_GRAPHS:
+                    if mono:
+                        im = ax.pcolormesh(t, f, stft, shading="gouraud")
+                        ax.set_yscale("log")
+                        fig.colorbar(im, ax=ax)
+                    else:
+                        im = ax[channel_idx].pcolormesh(t, f, stft, shading="gouraud")
+                        ax[channel_idx].set_ylabel(f"Channel_{channel_idx}")
+                        ax[channel_idx].set_yscale("log")
+                        fig.colorbar(im, ax=ax[channel_idx])
+
+            plt.show()
+
+        return stft_list
+
+    # @staticmethod
+    def combine_sources(self, audio_dict, source_types, output_name, dict_str, noise=False, snr=1):
+        """
+        Method used to combine audio source with noises.
+
+        Args:
+            audio_dict (dict): All audio sources.
+            source_types (list[str]): Types of sources to combine.
+            output_name (str): Name of output signal to put in dict.
+            dict_str (str): Name to use to refer to output signal in dict ('signal' or 'signal_w_rir').
+            noise (bool): Check if only noises to add or noise to clean.
+            snr (float): Signal to Noise Ratio (in amplitude).
+        """
+        audio_dict[output_name] = [
+            {
+                "name": "",
+            }
+        ]
+        if self.is_sim:
+            audio_dict[output_name][0][dict_str] = np.zeros(audio_dict[source_types[0]][0][dict_str].shape)
+            if not noise:
+                # Use audiolib function to add noise to clean with snr
+                speech_dict = audio_dict[source_types[0]][0]
+                combined_noise_dict = audio_dict[source_types[1]][0]
+                audio_dict[output_name][0]["name"] += speech_dict["name"] + "_" + combined_noise_dict["name"]
+
+                for s, (speech_channel, noise_channel) in enumerate(
+                    zip(speech_dict[dict_str], combined_noise_dict[dict_str])
+                ):
+                    snr_db = 20 * np.log10(snr)
+                    speech_snr, noise_snr, combined_snr = AudioDatasetBuilder.snr_mixer(speech_channel, noise_channel, snr_db)
+                    speech_dict[dict_str][s] = speech_snr
+                    combined_noise_dict[dict_str][s] = noise_snr
+                    audio_dict[output_name][0][dict_str][s] = combined_snr
+                    # audio_dict[output_name][0][dict_str][s] = speech_channel + noise_channel
+                    pass
+
+            else:
+                # If noise, just add together
+                source_count = 0
+                for source_type in source_types:
+                    for source in audio_dict[source_type]:
+                        audio_dict[output_name][0]["name"] += source["name"] + "_"
+                        audio_dict[output_name][0][dict_str] += source[dict_str]
+                        source_count += 1
+                audio_dict[output_name][0]["name"] = audio_dict[output_name][0]["name"][:-1]
+                audio_dict[output_name][0][dict_str] /= source_count
+
+        else:
+            if not noise:
+                snr_db = 20 * np.log10(snr)
+
+                speech_db = audio_dict['speech'][0][dict_str].dBFS
+                noise_db = audio_dict['combined_noise'][0][dict_str].dBFS
+                adjust_snr = speech_db - noise_db - snr_db
+
+                audio_dict['combined_noise'][0][dict_str] = audio_dict['combined_noise'][0][dict_str] + adjust_snr
+
+            audio_dict[output_name][0][dict_str] = AudioSegment.silent(duration=10000)
+            for source_type in source_types:
+                for source in audio_dict[source_type]:
+                    audio_dict[output_name][0]["name"] += source["name"] + "_"
+                    audio_dict[output_name][0][dict_str] = \
+                        audio_dict[output_name][0][dict_str].overlay(source[dict_str])
+            # TODO: Check if need to reduce sound when adding combinations
+
+    @staticmethod
+    def rotate_coords(coords, angle, inverse=False):
+        """
+        Method to apply rotation matrix to coordinates (only works for x,y).
+
+        Args:
+            coords (list[float]): Original coordinates to rotate ([x, y] or [x, y, z]).
+            angle (float): Angle around which to rotate (rads).
+            inverse (bool): Whether to proceed to inverse rotation.
+
+        Returns:
+            List with new coordinates ([x, y] or [x, y, z]).
+        """
+        # TODO: implement 3d rotation matrix when adding head tilt
+        old_coords = np.array([coords[SIDE_ID], coords[DEPTH_ID]]).T
+
+        # Get correct rotation matrix
+        x_rot = [math.cos(angle), -math.sin(angle)]
+        y_rot = [math.sin(angle), math.cos(angle)]
+        if inverse:
+            x_rot = [math.cos(angle), math.sin(angle)]
+            y_rot = [-math.sin(angle), math.cos(angle)]
+        rot_matrix = np.array([x_rot, y_rot])
+
+        # Apply rotation matrix
+        new_coords = rot_matrix @ old_coords
+        if len(coords) == HEIGHT_ID + 1:
+            new_coords = new_coords.tolist()
+            new_coords.append(coords[HEIGHT_ID])
+
+        return new_coords
+
+    @staticmethod
+    # Function to mix clean speech and noise at various SNR levels
+    def snr_mixer(clean, noise, snr):
+        """
+        Mixes snr for clean and noise signal
+
+        Args:
+            clean (ndarray): Clean signal.
+            noise (ndarray): Noisy signal.
+            snr (float): SNR which to apply on resulting signal.
+        Returns:
+            Clean signal (with snr), noise signal (with snr) and noisy_speech (combined) with snr.
+        """
+        # # Normalizing to -25 dB FS
+        # rms_clean = (clean**2).mean() ** 0.5
+        # scalar_clean = 10 ** (-25 / 20) / rms_clean
+        # clean = clean * scalar_clean
+        # rms_clean = (clean**2).mean() ** 0.5
+        #
+        # rms_noise = (noise**2).mean() ** 0.5
+        # scalar_noise = 10 ** (-25 / 20) / rms_noise
+        # noise = noise * scalar_noise
+        # rms_noise = (noise**2).mean() ** 0.5
+        #
+        # # Set the noise level for a given SNR
+        # noise_scalar = np.sqrt(rms_clean / (10 ** (snr / 20)) / rms_noise)
+        # noise_new_level = noise * noise_scalar
+        # noisy_speech = clean + noise_new_level
+        # return clean, noise_new_level, noisy_speech
+
+
+        ## https://stackoverflow.com/a/72124325/12059223
+        # this is important if loading resulted in uint8 or uint16 types, because it would cause overflow
+        clean = clean.astype(np.float32)
+        noise = noise.astype(np.float32)
+
+        # get the initial energy for reference
+        clean_energy = np.mean(clean ** 2)
+        noise_energy = np.mean(noise ** 2)
+        # calculates the gain to be applied to the noise to achieve the given SNR
+        g = np.sqrt(10.0 ** (-snr / 10) * clean_energy / noise_energy)
+
+        # Assumes signal and noise to be decorrelated and calculate (a, b) such that energy of
+        # a*signal + b*noise matches the energy of the input signal
+        a = np.sqrt(1 / (1 + g ** 2))
+        b = np.sqrt(g ** 2 / (1 + g ** 2))
+        # mix the signals
+        new_clean = a * clean
+        new_noise = b * noise
+        combined = new_clean + new_noise
+        return new_clean, new_noise, combined
+
+    @staticmethod
+    def parse_real_dir(location_str):
+        """
+        Transform the location string from recorded samples to coords.
+        Args:
+            location_str: String containing speech direction (form (y, x, z), 170_m80_m10) in cm).
+
+        Returns:
+            List of coordinates to speech direction in m.
+        """
+
+        coord_str_list = location_str.split('_')
+
+        coord_list = []
+        for coord_str in coord_str_list:
+            factor = 1
+            if coord_str[0] == 'm':
+                factor = -1
+                coord_str = coord_str[1:]
+            coord_int = int(coord_str) * factor / 100   # * negative factor / cm to m
+            coord_list.append(coord_int)
+
+        return coord_list
+
+    def create_subfolder(self, audio_source_dict, output_subfolder):
+        """
+        Creates subfolder in which to save current dataset element.
+
+        Args:
+            audio_source_dict (dict): Dict containing all information on signals (speech and noise)
+            output_subfolder (str): String of general output folder in which all dataset is contained.
+        Returns:
+            String containing current subfolder path.
+        """
+        subfolder_name = audio_source_dict["speech"][0]["name"]
+        for dir_noise in audio_source_dict["dir_noise"]:
+            subfolder_name += f"_{dir_noise['name']}"
+        for dif_noise in audio_source_dict["dif_noise"]:
+            subfolder_name += f"_{dif_noise['name']}"
+        noise_quantity = len(audio_source_dict["dir_noise"]) + len(audio_source_dict["dif_noise"])
+        if self.is_sim:
+            context_str = "reverb" if self.is_reverb else "no_reverb"
+        else:
+            context_str = os.path.join(self.current_room_size, 'pos_'+self.user_pos)
+        subfolder_path = os.path.join(output_subfolder, context_str, f"{noise_quantity}", subfolder_name)
+        subfolder_index = 1
+        if os.path.exists(subfolder_path):
+            while os.path.exists(subfolder_path + f"_{subfolder_index}"):
+                subfolder_index += 1
+            subfolder_path += f"_{subfolder_index}"
+        os.makedirs(subfolder_path, exist_ok=True)
+
+        return subfolder_path
+
+    def plot_scene(self, audio_dict, save_path=None):
+        """
+        Visualize the virtual room by plotting.
+
+        Args:
+            audio_dict (dict): All audio sources.
+            save_path (str): Save path for 2D plot.
+
+        """
+        # 2D
+        # Room
+        fig2d, ax = plt.subplots()
+        ax.set_xlabel("Side (x)")
+        plt.xlim([-5, max(self.current_room_size[0], self.current_room_size[1]) + 5])
+        plt.ylim([-5, max(self.current_room_size[0], self.current_room_size[1]) + 5])
+        ax.set_ylabel("Depth (y)")
+        room_corners = self.current_room_shape
+        for corner_idx in range(len(room_corners)):
+            corner_1 = room_corners[corner_idx]
+            corner_2 = room_corners[(corner_idx + 1) % len(room_corners)]
+            ax.plot([corner_1[0], corner_2[0]], [corner_1[1], corner_2[1]])
+
+        # User
+        for mic_pos in self.receiver_abs:
+            ax.scatter(mic_pos[SIDE_ID], mic_pos[DEPTH_ID], marker="x", c="b")
+        # ax.text(mic_pos[SIDE_ID], mic_pos[DEPTH_ID], 'User')
+        user_dir_point = [self.user_pos[0] + self.user_dir[0], self.user_pos[1] + self.user_dir[1]]
+        ax.plot([self.user_pos[0], user_dir_point[0]], [self.user_pos[1], user_dir_point[1]])
+
+        # Source
+        speech_pos = audio_dict["speech"][0]["position"]
+        speech_name = audio_dict["speech"][0]["name"]
+        ax.scatter(speech_pos[SIDE_ID], speech_pos[DEPTH_ID], c="g")
+        ax.text(speech_pos[SIDE_ID], speech_pos[DEPTH_ID], speech_name)
+        source_circle = plt.Circle(
+            (self.user_pos[0] + self.user_dir[0], self.user_pos[1] + self.user_dir[1]),
+            SOURCE_USER_DISTANCE,
+            color="g",
+            fill=False,
+        )
+        ax.add_patch(source_circle)
+
+        # Noise
+        for dir_noise in audio_dict["dir_noise"]:
+            dir_noise_pos = dir_noise["position"]
+            dir_noise_name = dir_noise["name"]
+            ax.scatter(dir_noise_pos[SIDE_ID], dir_noise_pos[DEPTH_ID], c="m")
+            ax.text(dir_noise_pos[SIDE_ID], dir_noise_pos[DEPTH_ID], dir_noise_name)
+        for dif_noise in audio_dict["dif_noise"]:
+            dif_noise_pos = dif_noise["position"]
+            dif_noise_name = dif_noise["name"]
+            ax.scatter(dif_noise_pos[SIDE_ID], dif_noise_pos[DEPTH_ID], c="r")
+            ax.text(dif_noise_pos[SIDE_ID], dif_noise_pos[DEPTH_ID], dif_noise_name)
+
+        plt.savefig(os.path.join(save_path, "scene2d.jpg"))
+
+        if SHOW_GRAPHS:
+            fig2d.show()
+
+        plt.close()
+
+        # 3D
+        # Room
+        if self.is_debug:
+            fig3d, ax = self.current_room.plot(img_order=0)
+            ax.set_xlabel("Side (x)")
+            ax.set_ylabel("Depth (y)")
+            ax.set_zlabel("Height (z)")
+
+            # User
+            for mic_pos in self.receiver_abs:
+                ax.scatter3D(mic_pos[SIDE_ID], mic_pos[DEPTH_ID], mic_pos[HEIGHT_ID], c="b")
+            ax.text(mic_pos[SIDE_ID], mic_pos[DEPTH_ID], mic_pos[HEIGHT_ID], "User")
+            user_dir_point = [
+                self.user_pos[0] + self.user_dir[0],
+                self.user_pos[1] + self.user_dir[1],
+                self.user_pos[2] + self.user_dir[2],
+            ]
+            ax.plot(
+                [self.user_pos[0], user_dir_point[0]],
+                [self.user_pos[1], user_dir_point[1]],
+                [self.user_pos[2], user_dir_point[2]],
+            )
+
+            # Source
+            ax.scatter3D(speech_pos[SIDE_ID], speech_pos[DEPTH_ID], speech_pos[HEIGHT_ID], c="g")
+            ax.text(speech_pos[SIDE_ID], speech_pos[DEPTH_ID], speech_pos[HEIGHT_ID], speech_name)
+
+            # Noise
+            for dir_noise in audio_dict["dir_noise"]:
+                dir_noise_pos = dir_noise["position"]
+                dir_noise_name = dir_noise["name"]
+                ax.scatter3D(dir_noise_pos[SIDE_ID], dir_noise_pos[DEPTH_ID], dir_noise_pos[HEIGHT_ID], c="m")
+                ax.text(dir_noise_pos[SIDE_ID], dir_noise_pos[DEPTH_ID], dir_noise_pos[HEIGHT_ID], dir_noise_name)
+            for dif_noise in audio_dict["dif_noise"]:
+                dif_noise_pos = dif_noise["position"]
+                dif_noise_name = dif_noise["name"]
+                ax.scatter3D(dif_noise_pos[SIDE_ID], dif_noise_pos[DEPTH_ID], dif_noise_pos[HEIGHT_ID], c="r")
+                ax.text(dif_noise_pos[SIDE_ID], dif_noise_pos[DEPTH_ID], dif_noise_pos[HEIGHT_ID], dif_noise_name)
+
+            fig3d.show()
+            plt.close()
+
+    def generate_random_room(self):
+        """
+        Generate a random room from room shapes and sizes and creates a pra room with it.
+
+        Returns: PyRoomAcoustics room object.
+
+        """
+        # Get random room from room shapes and sizes
+        random_room_shape = self.room_shapes[np.random.randint(0, len(self.room_shapes))]
+        size_factor = np.random.rand() / 2 + 0.75
+        x_factor = np.random.randint(self.room_sizes[0][0], self.room_sizes[0][1])
+        y_factor = x_factor * size_factor
+        z_factor = np.random.randint(self.room_sizes[2][0], self.room_sizes[2][1])
+        self.current_room_size = [x_factor, y_factor, z_factor]
+
+        # Apply size to room shape
+        self.current_room_shape = []
+        for corner in random_room_shape:
+            self.current_room_shape.append(
+                [corner[0] * self.current_room_size[0], corner[1] * self.current_room_size[1]]
+            )
+        corners = np.array(self.current_room_shape).T
+
+        # Generate room from corners and height
+        if self.wall_absorption_limits[0] == self.wall_absorption_limits[1]:
+            self.rir_wall_absorption = self.wall_absorption_limits[0]
+        else:
+            self.rir_wall_absorption = (
+                float(np.random.randint(self.wall_absorption_limits[0] * 100, self.wall_absorption_limits[1] * 100))
+                / 100.0
+            )
+        # TODO: CHECK WALL_ABSORPTION AND SCATTERING VALUES
+        mat = pra.Material(float(self.rir_wall_absorption), 0.1)
+        room = pra.Room.from_corners(
+            corners,
+            fs=SAMPLE_RATE,
+            air_absorption=self.air_absorption,
+            humidity=self.air_humidity,
+            max_order=self.rir_reflexion_order,
+            materials=mat,
+        )
+        room.extrude(self.current_room_size[2], materials=mat)
+        self.current_room = room
+
+        return room
+
+    def generate_user(self):
+        """
+        Generate absolute position for user (and for receivers).
+        """
+        # TODO: GENERATE A NOISE SPEECH SOURCE ON USER TO REPRESENT USER TALKING?
+
+        # Get random position and assign x and y wth sound margins (user not stuck on wall)
+        self.user_pos = self.get_random_position(user=True)
+        if self.user_pos == -1:
+            return
+        while True:
+            self.xy_angle = (np.random.rand() * 2 * math.pi) - math.pi
+            # z_angle = (np.random.rand() - 0.5) * 2 * TILT_RANGE
+            x_dir = (SOURCE_USER_DISTANCE + 1) * math.cos(self.xy_angle)
+            y_dir = (SOURCE_USER_DISTANCE + 1) * math.sin(self.xy_angle)
+            z_dir = 1e-5
+            # z_dir = (np.random.rand() - 0.5) * 2 * TILT_RANGE
+
+            if x_dir and y_dir and z_dir:
+                break
+        self.user_dir = [x_dir, y_dir, z_dir]
+
+        # TODO: IMPLEMENT HEIGHT TILT
+        # For every receiver, set x and y by room dimension and add human height as z
+        self.receiver_abs = []
+        for receiver in self.receiver_rel:
+            receiver_center = self.user_pos.copy()
+            new_x, new_y, new_z = self.rotate_coords(receiver, self.xy_angle, inverse=False)
+            receiver_center[0] += float(new_x)
+            receiver_center[1] += float(new_y)
+            self.receiver_abs.append(receiver_center)
+
+        # Generate user head wall corners
+        # TODO: GENERATE HEAD CLOSER TO CIRCLE THAN SQUARE?
+        # TODO: DONT  GENERATE HEAD DIRECTLY BEHIND MICROPHONES
+        rel_corners = self.receiver_rel
+        abs_top_corners = []
+        abs_bot_corners = []
+        for rel_corner in rel_corners:
+            # Rotated axis
+            new_x, new_y, new_z = self.rotate_coords(rel_corner, self.xy_angle, inverse=False)
+            # Top corners
+            corner_top = self.user_pos.copy()
+            corner_top[0] += new_x
+            corner_top[1] += new_y
+            corner_top[2] += 0.1
+            abs_top_corners.append(corner_top)
+            # Bottom corners
+            corner_bot = self.user_pos.copy()
+            corner_bot[0] += new_x
+            corner_bot[1] += new_y
+            corner_bot[2] -= 0.25
+            abs_bot_corners.append(corner_bot)
+
+        # Generate user head walls and add to room
+        top_plane = np.array(abs_top_corners).T
+        bot_plane = np.array(abs_bot_corners).T
+        planes = [top_plane, bot_plane]
+        for i in range(4):
+            side_plane = np.array(
+                [abs_top_corners[i], abs_top_corners[(i + 1) % 4], abs_bot_corners[(i + 1) % 4], abs_bot_corners[i]]
+            ).T
+            planes.append(side_plane)
+        wall_absorption = np.array([0.95])
+        scattering = np.array([0])
+        for plane in planes:
+            self.current_room.walls.append(pra.wall_factory(plane, wall_absorption, scattering, "Head"))
+
+        # Generate microphone array in room
+        x_mic_values = [mic[0] for mic in self.receiver_abs]
+        y_mic_values = [mic[1] for mic in self.receiver_abs]
+        z_mic_values = [mic[2] for mic in self.receiver_abs]
+        mic_array = np.array([x_mic_values, y_mic_values, z_mic_values])
+        self.current_room.add_microphone_array(pra.MicrophoneArray(mic_array, self.current_room.fs))
+
+    def get_random_position(self, source_pos=None, user=False):
+        """
+        Get random position inside of polygon composed by PyRoomAcoustics room object walls.
+
+        Args:
+            source_pos (list): List of coordinates for source position (if exists).
+            user (bool): Whether the random position to generate is for the user.
+
+        Returns: Position composed of shapely.Point with coordinates [x, y, z]. -1 if no position could be made.
+
+        """
+        # Get room polygon
+        room_poly = Polygon(self.current_room_shape)
+        minx, miny, maxx, maxy = room_poly.bounds
+
+        # If source, change min and max to generate in user front circle
+        if not user and not source_pos:
+            user_dir_point = [self.user_pos[0] + self.user_dir[0], self.user_pos[1] + self.user_dir[1]]
+            minx = max(minx, user_dir_point[0] - SOURCE_USER_DISTANCE)
+            miny = max(miny, user_dir_point[1] - SOURCE_USER_DISTANCE)
+            maxx = min(maxx, user_dir_point[0] + SOURCE_USER_DISTANCE)
+            maxy = min(maxy, user_dir_point[1] + SOURCE_USER_DISTANCE)
+
+        for _ in range(MAX_POS_TRIES):
+            # Create random point inside polygon bounds and check if contained
+            p = Point(random.uniform(minx, maxx), random.uniform(miny, maxy))
+            source_radius = USER_MIN_DISTANCE if user else SOUND_MARGIN
+            circle = p.buffer(source_radius)
+            if not room_poly.contains(circle):
+                continue
+
+            # Set height position for user and/or source
+            z = self.receiver_height
+
+            if not user:
+                if not source_pos:
+                    # If source, check it is contained in circle in front of user
+                    dx_user = p.x - user_dir_point[0]
+                    dy_user = p.y - user_dir_point[1]
+                    is_point_in_user_circle = dx_user**2 + dy_user**2 <= SOURCE_USER_DISTANCE**2
+                    if not is_point_in_user_circle:
+                        continue
+
+                    # Calculate source direction based on user direction
+                    # TODO: add tilt
+                    coords = [
+                        p.x - self.user_pos[SIDE_ID],
+                        p.y - self.user_pos[DEPTH_ID],
+                        z - self.user_pos[HEIGHT_ID],
+                    ]
+                    new_x, new_y, new_z = self.rotate_coords(coords, self.xy_angle, inverse=True)
+                    front_facing_angle = 0.5 * math.pi
+                    new_x, new_y, new_z = self.rotate_coords([new_x, new_y, new_z], front_facing_angle, inverse=False)
+                    self.source_direction = [new_x, new_y, new_z]
+
+                else:
+                    # Check if noise is not on user
+                    dx_user = p.x - self.user_pos[0]
+                    dy_user = p.y - self.user_pos[1]
+                    is_point_in_user_circle = dx_user * dx_user + dy_user * dy_user <= SOUND_MARGIN * SOUND_MARGIN
+                    if is_point_in_user_circle:
+                        continue
+
+                    # Check it is not on top of source
+                    dx_src = p.x - source_pos[0]
+                    dy_src = p.y - source_pos[1]
+                    is_point_in_src_circle = dx_src**2 + dy_src**2 <= SOUND_MARGIN**2
+                    if is_point_in_src_circle:
+                        continue
+
+                    # Set height position for noise
+                    z = np.random.rand() * self.current_room_size[2]
+
+            position = [p.x, p.y, z]
+            return position
+
+        return -1
+
+    def get_random_noise(self, number_noises=None, diffuse_noise=False, source_path=None, sn_count=-1):
+        """
+        Gets random noises to be added to audio clip.
+
+        Args:
+            number_noises (int): Number of noises to use (if specified, overrides self.noise_count).
+            diffuse_noise (bool): Bool to use diffuse or directional noise.
+            source_path (str): String of speech path.
+            sn_count (int): Speech_noise count in last try (-1 if nothing to force).
+        Returns:
+            List of paths to noises (and/or speech) to use.
+        """
+
+        if diffuse_noise:
+            random_indices = np.random.randint(0, len(self.dif_noise_paths), self.max_diffuse_noises)
+            noise_path_list = [self.dif_noise_paths[i] for i in random_indices]
+            speech_noise_count = None
+        else:
+            # Set noise count for this round
+            if number_noises:
+                self.dir_noise_count = number_noises
+            else:
+                if sn_count == -1:      # Only increase number of noises if not having to restart the last run
+                    self.dir_noise_count -= self.dir_noise_count_range[0]
+                    self.dir_noise_count += 1
+                    dir_count_range = self.dir_noise_count_range
+                    self.dir_noise_count = self.dir_noise_count % (dir_count_range[1] - dir_count_range[0])
+                    self.dir_noise_count += self.dir_noise_count_range[0]
+
+            # Get random indices and return items in new list
+            temp_noise_paths = self.dir_noise_paths.copy()
+            if source_path in temp_noise_paths:
+                temp_noise_paths.remove(source_path)
+
+            # If previous run breaks, remake run with same quantity of speech noise
+            if sn_count != -1 and self.speech_as_noise:
+                random_speech_indices = np.random.randint(self.speech_noise_start, len(temp_noise_paths), sn_count)
+                random_noise_indices = np.random.randint(0, self.speech_noise_start, self.dir_noise_count - sn_count)
+                random_indices = np.concatenate((random_speech_indices, random_noise_indices))
+            else:
+                random_indices = np.random.randint(0, len(temp_noise_paths), self.dir_noise_count)
+
+            noise_path_list = []
+            speech_noise_count = 0
+            for i in random_indices:
+                selected_noise = temp_noise_paths[i]
+                if 'clean' in selected_noise: speech_noise_count += 1
+            noise_path_list = [temp_noise_paths[int(i)] for i in random_indices]
+
+        return noise_path_list, speech_noise_count
+
+    def save_files(self, audio_dict, save_spec=False):
+        """
+        Save various files needed for dataset (see params).
+
+        Args:
+            audio_dict (dict): Contains all info on sound sources.
+            save_spec (bool): Whether to save stft (spectrogram) with dataset files.
+        Returns:
+            subfolder_path (str): String containing path to newly created dataset subfolder.
+        """
+
+        # Save combined audio
+        audio_file_name = os.path.join(self.current_subfolder, "audio.wav")
+        combined_signal = audio_dict["combined_audio"][0][self.audio_dict_out_signal_str]
+        if self.is_sim:
+            sf.write(audio_file_name, combined_signal, SAMPLE_RATE)
+            # sf.write(audio_file_name, combined_signal.T, SAMPLE_RATE)
+        else:
+            combined_signal.export(audio_file_name, format='wav')
+        if save_spec:
+            combined_gt = self.generate_spectrogram(combined_signal, title="Audio")
+            audio_gt_name = os.path.join(self.current_subfolder, "audio.npz")
+            np.savez_compressed(audio_gt_name, combined_gt)
+
+        # Save target
+        target_file_name = os.path.join(self.current_subfolder, "target.wav")
+        target_signal = audio_dict["speech"][0]["signal"]
+        if self.is_sim:
+            sf.write(target_file_name, target_signal, SAMPLE_RATE)
+        else:
+            target_signal.export(target_file_name, format='wav')
+        if save_spec:
+            # Save source (speech)
+            target_gt = self.generate_spectrogram(target_signal, mono=True, title="Target")
+            target_gt_name = os.path.join(self.current_subfolder, "target.npz")
+            np.savez_compressed(target_gt_name, target_gt)
+
+        # Save source (with rir)
+        speech_file_name = os.path.join(self.current_subfolder, "speech.wav")
+        speech_signal = audio_dict["speech"][0][self.audio_dict_out_signal_str]
+        if self.is_sim:
+            sf.write(speech_file_name, speech_signal.T, SAMPLE_RATE)
+            # sf.write(speech_file_name, speech_signal, SAMPLE_RATE)
+        else:
+            speech_signal.export(speech_file_name, format='wav')
+        if save_spec:
+            source_gt = self.generate_spectrogram(speech_signal, title="Speech")
+            source_gt_name = os.path.join(self.current_subfolder, "speech.npz")
+            np.savez_compressed(source_gt_name, source_gt)
+
+        # Save combined noise
+        noise_file_name = os.path.join(self.current_subfolder, "noise.wav")
+        combined_noise = audio_dict["combined_noise"][0][self.audio_dict_out_signal_str]
+        if self.is_sim:
+            combined_noise.export(noise_file_name, format='wav')
+        else:
+            sf.write(noise_file_name, combined_noise, SAMPLE_RATE)
+            # sf.write(noise_file_name, combined_noise.T, SAMPLE_RATE)
+        if save_spec:
+            noise_gt = self.generate_spectrogram(combined_noise, title="Noise")
+            noise_gt_name = os.path.join(self.current_subfolder, "noise.npz")
+            np.savez_compressed(noise_gt_name, noise_gt)
+
+        # Save yaml file with configs
+        config_dict_file_name = os.path.join(self.current_subfolder, "configs.yaml")
+        config_dict = self.generate_config_dict(audio_dict, self.current_subfolder)
+        with open(config_dict_file_name, "w") as outfile:
+            yaml.dump(config_dict, outfile, default_flow_style=None)
+
+        # Visualize and save scene
+        if self.is_sim:
+            self.plot_scene(audio_dict, self.current_subfolder)
+
+        return self.current_subfolder
+
+    def generate_and_apply_rirs(self, audio_dict):
+        """
+        Function that generates Room Impulse Responses (RIRs) to source signal positions and applies them to signals.
+        See <https://pyroomacoustics.readthedocs.io/en/pypi-release/>.
+        Will have to look later on at
+        <https://github.com/DavidDiazGuerra/gpuRIR#simulatetrajectory> for moving sources.
+
+        Args:
+            audio_dict (dict{}): Dictionary containing all audio sources and info.
+        Returns:
+            False if RIR was broken on one channel.
+        """
+        # TODO: MOVING RIR
+
+        # Generate RIRs
+        self.current_room.compute_rir()
+        rir_list = self.current_room.rir
+        rirs = np.array(rir_list, dtype=object)
+
+        # Normalise RIR
+        # TODO: CHECK FOR TRUE DIVIDE
+        for channel_idx, channel_rirs in enumerate(rirs):
+            for rir in channel_rirs:
+                max_val = np.max(np.abs(rir))
+                if max_val == 0:
+                    return -1
+                rir /= max_val
+
+        # If diffuse, remove early RIR peaks (remove direct and non-diffuse peaks)
+        for rir_channel in rirs:
+            for diffuse_rir_idx in range(len(audio_dict["dif_noise"])):
+                # Get peaks
+                rir = rir_channel[len(audio_dict["speech"]) + len(audio_dict["dir_noise"]) + diffuse_rir_idx]
+                peaks, _ = signal.find_peaks(rir, distance=100)
+                if SHOW_GRAPHS:
+                    plt.figure()
+                    plt.plot(rir)
+                    plt.plot(peaks, rir[peaks], "x")
+                    plt.show()
+
+                # Remove peaks from RIR
+                min_peak_idx = peaks[len(peaks) // 2]
+                rir[:min_peak_idx] = 0
+
+                # Renormalise RIR
+                max_val = np.max(np.abs(rir))
+                rir /= max_val
+
+                if SHOW_GRAPHS:
+                    plt.figure()
+                    plt.plot(rir)
+                    plt.show()
+
+        if SAVE_RIR:
+            fig, axes = plt.subplots(self.n_channels // 2, 2)
+            fig.suptitle("RIR graph values")
+            for channel_i, channel_rir in enumerate(rirs):
+                rir_plot = channel_rir[0].T
+                axes[channel_i // 2, channel_i % 2].plot(rir_plot)
+            plt.savefig(os.path.join(self.current_subfolder, "rir_channel_plots.jpg"))
+            if SHOW_GRAPHS:
+                plt.show()
+            plt.close()
+
+        # Apply RIR to signal
+        rir_idx = 0
+        for source_type, source_lists in audio_dict.items():
+            for source in source_lists:
+                rir = rirs[:, rir_idx]
+                if self.is_debug:
+                    source["rir"] = rir
+                self.apply_rir(rir, source)
+
+        if SHOW_GRAPHS:
+            fig, axes = plt.subplots(2)
+            fig.suptitle("Speech example before and after RIR")
+            axes[0].plot(audio_dict["speech"][0]["signal"])
+            axes[1].plot(audio_dict["speech"][0]["signal_w_rir"].T)
+            plt.show()
+
+    def generate_config_dict(self, audio_dict, subfolder_name):
+        """
+        Generates dict about config for run.
+
+        Args:
+            audio_dict (dict): Dict containing all source information.
+            subfolder_name (str): Output subfolder path (contains source and noise names if in real-time).
+
+        Returns:
+            Dict with all useful info for run.
+        """
+        # Get info from dict
+        speech_name = audio_dict["speech"][0]["name"]
+        noise_names = []
+        for dir_noise in audio_dict["dir_noise"]:
+            noise_names.append(dir_noise["name"])
+        for dif_noise in audio_dict["dif_noise"]:
+            noise_names.append(dif_noise["name"])
+
+        if self.is_sim:
+            speech_pos = audio_dict["speech"][0]["position"]
+            noise_pos = []
+            for dir_noise in audio_dict["dir_noise"]:
+                noise_pos.append(dir_noise["position"])
+            for dif_noise in audio_dict["dif_noise"]:
+                noise_pos.append(dif_noise["position"])
+
+            config_dict = dict(
+                path=subfolder_name,
+                n_channels=self.n_channels,
+                mic_rel=self.receiver_rel.tolist(),
+                mic_abs=self.receiver_abs,
+                room_shape=self.current_room_shape,
+                room_size=self.current_room_size,
+                user_pos=self.user_pos,
+                user_dir=self.user_dir,
+                speech_pos=np.around(speech_pos, 3).tolist(),
+                noise_pos=[np.around(i, 3).tolist() for i in noise_pos],
+                speech=speech_name,
+                source_dir=np.around(self.source_direction, 3).tolist(),
+                noise=noise_names,
+                snr=self.snr,
+                rir_reflexion_order=self.rir_reflexion_order,
+                wall_absorption=self.rir_wall_absorption,
+            )
+        else:
+            config_dict = dict(
+                path=subfolder_name,
+                n_channels=self.n_channels,
+                mic_rel=self.receiver_rel.tolist(),
+                # mic_abs=self.receiver_abs,
+                # room_shape=self.current_room_shape,
+                room_size=self.current_room_size,
+                user_pos=self.user_pos,
+                # user_dir=self.user_dir,
+                # speech_pos=np.around(speech_pos, 3).tolist(),
+                # noise_pos=[np.around(i, 3).tolist() for i in noise_pos],
+                speech=speech_name,
+                source_dir=np.around(self.source_direction, 3).tolist(),
+                noise=noise_names,
+                snr=self.snr,
+                # rir_reflexion_order=self.rir_reflexion_order,
+                # wall_absorption=self.rir_wall_absorption,
+            )
+        return config_dict
+
+    def init_sim(self, sources_path, noises_path, reverb):
+        """
+        Function used to initialize variables for simulated dataset generation.
+        Args:
+            sources_path (str): Path to sources directory. If None, gets folder from config file.
+            noises_path (str): Path to noise directory. If None, gets folder from config file.
+            reverb (bool): Whether to sue reverb of not (walls fully absorb and max reflexion order = 0).
+        """
+        self.is_reverb = reverb
+
+        # If use reverb add rooms, if not fix rir max order to 0 and wall absorption to 1
+        if self.is_reverb:
+            self.room_shapes.extend(self.reverb_room_shapes)
+        else:
+            self.rir_reflexion_order = 0
+            self.wall_absorption_limits = [1, 1]
+
+        # Load input noise paths
+        self.noise_paths = glob.glob(os.path.join(noises_path, "*.wav"))
+
+        # Split noise paths (diffuse, directional) and remove banned noises
+        for noise in self.noise_paths:
+            if any(banned_noise in noise for banned_noise in self.banned_noises):
+                continue
+            if any(diffuse_noise in noise for diffuse_noise in self.diffuse_noises):
+                self.dif_noise_paths.append(noise)
+            else:
+                self.dir_noise_paths.append(noise)
+
+        # Add speech to directional if in arguments
+        if self.speech_as_noise:
+            self.speech_noise_start = len(self.dir_noise_paths)
+            speeches = glob.glob(os.path.join(sources_path, "*.wav"))
+            for i in range(len(self.dir_noise_paths)):
+                self.dir_noise_paths.append(speeches[i])
+        #
+        # # Add speech to directional if in arguments
+        # if self.speech_as_noise:
+        #     self.dir_noise_paths.extend(sources_path)
+
+    def generate_sim_dataset(self, source_path, save_run):
+        """
+        Main dataset generator function (for simulated data). Loops over rooms and sources and generates dataset.
+
+        Args:
+            source_path (str): String containing path to source audio file.
+            save_run (bool): Save dataset to memory or not.
+
+        Returns:
+            file_count: Number of audio files (subfolders) generated.
+        """
+
+        self.audio_dict_out_signal_str = 'signal_w_rir'
+
+        # Run through every source
+        # for source_path in tqdm(self.source_paths, desc="Source Paths used"):
+        # Get source_audio for every source file
+        source_name = os.path.split(source_path)[1].split(".")[0]  # Get filename for source (before extension)
+        source_audio_base = self.read_audio_file(source_path)
+
+        speech_noise_count = -1         # If run breaks, generates the same amount of speech noises as before
+
+        # Run SAMPLES_PER_SPEECH samples per speech clip
+        samples_created = 0
+        while samples_created < self.sample_per_speech:
+            audio_source_dict = dict()
+            # Get random room and generate user at a position in room
+            self.generate_random_room()
+            self.generate_user()
+            if self.user_pos == -1:
+                if self.is_debug: print(f"User position could not be made with {MAX_POS_TRIES}. Restarting new room.")
+                continue
+
+            # Generate source position and copy source_audio
+            source_pos = self.get_random_position()
+            if source_pos == -1:
+                if self.is_debug: print(f"Source position could not be made with {MAX_POS_TRIES}. Restarting new room.")
+                continue
+            source_audio = source_audio_base.copy()
+            audio_source_dict["speech"] = [{"name": source_name, "signal": source_audio, "position": source_pos}]
+
+            # Add varying number of directional noise sources
+            audio_source_dict["dir_noise"] = []
+            dir_noise_source_paths, speech_noise_count = self.get_random_noise(source_path=source_path,
+                                                                               sn_count=speech_noise_count)
+            for noise_source_path in dir_noise_source_paths:
+                dir_noise = dict()
+                dir_noise["name"] = os.path.split(noise_source_path)[1].split(".")[0]
+                dir_noise["signal"] = self.read_audio_file(noise_source_path)
+                dir_noise["position"] = self.get_random_position(source_pos)
+                audio_source_dict["dir_noise"].append(dir_noise)
+
+            # Add varying number of diffuse noise sources
+            audio_source_dict["dif_noise"] = []
+            dif_noise_source_paths, _ = self.get_random_noise(diffuse_noise=True)
+            for noise_source_path in dif_noise_source_paths:
+                dif_noise = dict()
+                dif_noise["name"] = os.path.split(noise_source_path)[1].split(".")[0]
+                dif_noise["signal"] = self.read_audio_file(noise_source_path)
+                dif_noise["position"] = self.get_random_position(source_pos)
+                audio_source_dict["dif_noise"].append(dif_noise)
+
+            # Create subfolder
+            self.current_subfolder = self.create_subfolder(audio_source_dict, self.output_subfolder)
+
+            # Truncate noise and source short to the shortest length
+            self.truncate_sources(audio_source_dict)
+
+            # Add sources to PyRoom and generate RIRs
+            for source_list in audio_source_dict.values():
+                for source in source_list:
+                    self.current_room.add_source(source["position"], source["signal"])
+
+            rir_success = self.generate_and_apply_rirs(audio_source_dict)
+            if rir_success == -1:
+                if self.is_debug: print("RIR returned false, problem with one channel. Restarting sample.")
+                continue
+            else:
+                speech_noise_count = -1
+
+            # Combine noises
+            self.combine_sources(audio_source_dict, ["dir_noise", "dif_noise"], "combined_noise",
+                                 self.audio_dict_out_signal_str, noise=True)
+
+            # Combine source with noises at a random SNR between limits
+            # TODO: CHECK SNR IF IT WORKS CORRECTLY
+            self.snr = np.random.rand() * (self.snr_limits[1] - self.snr_limits[0]) + self.snr_limits[0]
+            # self.snr = 20 * np.log10(snr)
+            self.combine_sources(audio_source_dict, ["speech", "combined_noise"], "combined_audio", snr=self.snr)
+            # self.snr = float(10 ** (snr / 20))
+
+            # Save elements
+            if save_run:
+                subfolder_path = self.save_files(audio_source_dict)
+
+                self.dataset_list.append(subfolder_path)
+                if self.is_debug:
+                    print("Created: " + subfolder_path)
+            else:
+                # Generate config dict
+                run_name = audio_source_dict["combined_audio"][0]["name"]
+                config_dict = self.generate_config_dict(audio_source_dict, run_name)
+
+                # Generate dict to represent 1 element
+                run_dict = dict()
+                run_dict["audio"] = audio_source_dict["combined_audio"][0]["signal_w_rir"]
+                run_dict["target"] = audio_source_dict["speech"][0]["signal"]
+                run_dict["speech"] = audio_source_dict["speech"][0]["signal_w_rir"]
+                run_dict["noise"] = audio_source_dict["combined_noise"][0]["signal_w_rir"]
+                run_dict["configs"] = config_dict
+                self.dataset_list.append(run_dict)
+
+            # Increase counters
+            samples_created += 1
+
+        return samples_created, self.dataset_list
+
+    def generate_real_dataset(self, source_paths, save_run):
+        """
+        Main dataset generator function (for real data). Takes all data inside a room folder and mix-and-matches.
+        TODO: Bring together with generate_sim_dataset and abstract functionality needed for either.
+
+        Args:
+            source_paths (dict): Dict containing name and paths for {room, speech, noise, other_speech}.
+            save_run (bool): Save dataset to memory or not.
+
+        Returns:
+            file_count: Number of audio files (subfolders) generated.
+        """
+
+        # Split dict
+        source_path = source_paths['speech']
+        noise_paths = source_paths['noise']
+        other_speech_paths = source_paths['other_speech']
+        configs = source_paths['configs']
+
+        # Configs
+        self.current_room_size = configs['room']
+        self.user_pos = configs['user_pos']
+        self.source_direction = AudioDatasetBuilder.parse_real_dir(configs['location'])
+
+        self.audio_dict_out_signal_str = 'signal'
+
+        # Get Load audio
+        source_name = configs['sound']      # Get filename for source (before extension)
+        source_audio_base = AudioSegment.from_wav(source_path)
+
+        # Add speech to noises if needed
+        if self.speech_as_noise:
+            noise_paths.extend(other_speech_paths)
+
+        # Get every combination of noises possible within filtered noises
+        # TODO: Check if we should remove noises if recorded at the same location between themselves?
+        noise_source_paths_combinations = []
+        for i in range(self.dir_noise_count_range[0], self.dir_noise_count_range[1]):
+            combinations = itertools.combinations(noise_paths, i)
+            noise_source_paths_combinations.extend(combinations)
+
+        samples_created = 0
+        total_snr = 0
+        for noise_source_paths in noise_source_paths_combinations:
+            audio_source_dict = dict()
+
+            # Copy source_audio and put in list
+            source_audio = source_audio_base
+            audio_source_dict["speech"] = [{"name": source_name, "signal": source_audio}]
+
+            # Add varying number of directional noise sources
+            audio_source_dict["dir_noise"] = []
+            for noise_source_path in noise_source_paths:
+                noise = dict()
+                noise["name"] = os.path.split(noise_source_path)[0].split(os.path.sep)[-1]
+                noise["signal"] = AudioSegment.from_wav(noise_source_path)
+                audio_source_dict["dir_noise"].append(noise)
+
+            # Add empty dif_noise (to be removed)
+            audio_source_dict["dif_noise"] = []
+
+            # Create subfolder
+            self.current_subfolder = self.create_subfolder(audio_source_dict, self.output_subfolder)
+
+            # Combine noises
+            self.combine_sources(audio_source_dict, ["dir_noise"], "combined_noise",
+                                 self.audio_dict_out_signal_str, noise=True)
+
+            # Combine source with noises at a random SNR between limits
+            # TODO: CHECK SNR IF IT WORKS CORRECTLY
+            self.snr = np.random.rand() * (self.snr_limits[1] - self.snr_limits[0]) + self.snr_limits[0]
+            if self.is_debug: total_snr += self.snr
+            self.combine_sources(audio_source_dict, ["speech", "combined_noise"], "combined_audio",
+                                 self.audio_dict_out_signal_str, snr=self.snr)
+
+            # Save elements
+            if save_run:
+                subfolder_path = self.save_files(audio_source_dict)
+
+                self.dataset_list.append(subfolder_path)
+                if self.is_debug:
+                    print("Created: " + subfolder_path)
+            else:
+                # Generate config dict
+                run_name = audio_source_dict["combined_audio"][0]["name"]
+                config_dict = self.generate_config_dict(audio_source_dict, run_name)
+
+                # Generate dict to represent 1 element
+                run_dict = dict()
+                run_dict["audio"] = audio_source_dict["combined_audio"][0][self.audio_dict_out_signal_str]
+                run_dict["target"] = audio_source_dict["speech"][0]["signal"]
+                run_dict["speech"] = audio_source_dict["speech"][0][self.audio_dict_out_signal_str]
+                run_dict["noise"] = audio_source_dict["combined_noise"][0][self.audio_dict_out_signal_str]
+                run_dict["configs"] = config_dict
+                self.dataset_list.append(run_dict)
+
+            # Increase counters
+            samples_created += 1
+
+        if self.is_debug:
+            print(f'Mean SNR: {total_snr/samples_created}')
+
+        return samples_created, self.dataset_list