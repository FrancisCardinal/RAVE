--- conflicted
+++ resolved
@@ -1,754 +1,586 @@
-import glob
-import os
-import yaml
-
-import numpy as np
-from scipy import signal
-import matplotlib.pyplot as plt
-
-import soundfile as sf
-import rir_generator as rir
-from pyodas.utils import sqrt_hann
-
-
-SIDE_ID = 0         # X
-DEPTH_ID = 1         # Y
-HEIGHT_ID = 2         # Z
-
-SAMPLE_RATE = 16000
-SOUND_MARGIN = 0.5       # Assume every sound source is margins away from receiver and each other
-
-
-class AudioDatasetBuilder:
-    """
-    Class which handles the generation of the audio dataset through the randomization of sources and various
-    parameters passed through DatasetBuilder_config and input_path yaml files.
-
-    Args:
-<<<<<<< HEAD
-        sources_path (str): Path to sources directory.
-        noises_path (str): Path to noise directory.
-=======
-        sources_path (str): Path to sources directory. If None, gets folder from config file.
-        noises_path (str): Path to noise directory. If None, gets folder from config file.
->>>>>>> 65b307d8
-        output_path (str): Path to output directory.
-        noise_count_range (list(int, int)): Range of number of noises.
-        speech_noise (bool): Whether to use speech as noise.
-        debug (bool): Run in debug mode.
-    """
-
-    user_pos = []
-    source_direction = []
-    current_room = []
-    receiver_height = 1.5
-<<<<<<< HEAD
-    receiver_rel = np.array(                # Receiver (microphone) positions relative to "user" [x, y, z] (m)
-                            ([-0.05, 0, 0],
-                             [0.05, 0, 0])
-                            )
-    c = 340                                 # Sound velocity (m/s)
-    reverb_time = 0.4                       # Reverberation time (s)
-    n_sample = 4096                         # Number of output samples
-
-    def __init__(self, sources_path, noises_path, output_path, noise_count_range,
-                 speech_noise, sample_per_speech, debug):
-        self.noise_count_range = noise_count_range
-=======
-    receiver_rel = np.array((                   # Receiver (microphone) positions relative to "user" [x, y, z] (m)
-                                [-0.05, 0, 0],
-                                [0.05, 0, 0]
-                            ))
-    c = 340                                     # Sound velocity (m/s)
-    reverb_time = 0.4                           # Reverberation time (s)
-    n_sample = 4096                             # Number of output samples
-
-    def __init__(self, sources_path, noises_path, output_path, noise_count_range,
-                 speech_noise, sample_per_speech, debug):
-
-        # Set object values from arguments
-        self.noise_count_range = [noise_count_range[0], noise_count_range[1]+1]
->>>>>>> 65b307d8
-        self.speech_noise = speech_noise
-        self.sample_per_speech = sample_per_speech
-        self.is_debug = debug
-
-        self.receiver_abs = None
-        self.noise_count = noise_count_range[0]
-        self.max_source_distance = 5
-        self.n_channels = len(self.receiver_rel)
-
-        # Load params/configs
-<<<<<<< HEAD
-        config_path = os.path.join(os.path.dirname(os.path.abspath(__file__)), 'DatasetBuilder_config.yaml')
-=======
-        config_path = os.path.join(os.path.dirname(os.path.abspath(__file__)), 'dataset_config.yaml')
->>>>>>> 65b307d8
-        with open(config_path, "r") as stream:
-            try:
-                self.configs = yaml.safe_load(stream)
-            except yaml.YAMLError as exc:
-                print(exc)
-        self.rooms = self.configs['room']
-
-        # Load input sources paths (speech, noise)
-        self.source_paths = glob.glob(os.path.join(sources_path, '*.wav'))
-        self.noise_paths = glob.glob(os.path.join(noises_path, '*.wav'))
-        self.noise_speech_paths = self.noise_paths.copy()
-        self.noise_speech_paths.extend(self.source_paths)
-
-        # Prepare output subfolder
-        self.output_subfolder = output_path
-        os.makedirs(self.output_subfolder, exist_ok=True)
-
-        # Prepare lists for run-time generation
-<<<<<<< HEAD
-        self.runtime_list = []
-=======
-        self.dataset_list = []
->>>>>>> 65b307d8
-
-    @staticmethod
-    def read_audio_file(file_path):
-        """
-<<<<<<< HEAD
-        Reads and extracts audio from a file. Uses PyODAS WavSource class
-        <https://introlab.github.io/pyodas/_build/html/pyodas/io/io.sources.html#module-pyodas.io.sources.wav_source>.
-=======
-        Reads and extracts audio from a file.
->>>>>>> 65b307d8
-
-        Args:
-            file_path (str): Path to audio file
-        Returns:
-            audio_signal (ndarray): Audio read from path of length chunk_size
-            sample_frequency (int): Audio file sample frequency
-        """
-        audio_signal, fs = sf.read(file_path)
-
-        # TODO: Find how to handle if sample rate not at 16 000 (current dataset is all ok)
-        if fs != SAMPLE_RATE:
-            print(f"ERROR: Sample rate of files ({fs}) do not concord with SAMPLE RATE={SAMPLE_RATE}")
-            exit()
-
-        return audio_signal
-
-    @staticmethod
-    def apply_rir(rirs, in_signal):
-        """
-        Method to apply RIRs to mono signals.
-
-        Args:
-            rirs (ndarray): RIRs generated previously to reflect room, source position and mic positions
-            in_signal (ndarray): Monochannel input signal to be reflected to multiple microphones
-        Returns:
-            output(ndarray): Every RIR applied to monosignal
-        """
-        channels = rirs.shape[1]
-<<<<<<< HEAD
-        frames = in_signal[0].shape[0]
-        output = np.empty((channels, frames))
-
-        for channel_index in range(channels):
-            output[channel_index] = signal.convolve(in_signal[0], rirs[:, channel_index])[:frames]
-=======
-        frames = len(in_signal)
-        output = np.empty((channels, frames))
-
-        for channel_index in range(channels):
-            output[channel_index] = signal.convolve(in_signal, rirs[:, channel_index])[:frames]
->>>>>>> 65b307d8
-        return output
-
-    @staticmethod
-    def combine_sources(audios):
-        """
-        Method used to combine audio source with noises.
-
-        Args:
-            audios (list[list[ndarray]]): All audio sources. Shape is (audio_count, channels, [signal])
-        Returns:
-            combined_audio: Combined source with noises. Shape is like source (channels, [signal])
-        """
-<<<<<<< HEAD
-        # Get length of shortest audio
-        array_lengths = []
-        for audio_array in audios:
-            array_lengths.append(len(audio_array[0]))
-        max_length, small_array_idx = min(array_lengths), np.argmin(array_lengths)
-
-        combined_audio = audios[small_array_idx]
-        for audio in (audios[:small_array_idx] + audios[small_array_idx:]):
-            for combined_channel, noise_channel in zip(combined_audio, audio):
-                combined_channel += noise_channel[:max_length]
-
-        return combined_audio
-
-    def generate_ground_truth(self, signal_x, signal_name=''):
-=======
-        combined_audio = audios[0]
-        for audio in (audios[1:]):
-            for combined_channel, noise_channel in zip(combined_audio, audio):
-                combined_channel += noise_channel
-
-        return combined_audio
-
-    @staticmethod
-    def truncate_sources(source, noise_list):
-        """
-        Method used to truncate audio sources to smallest one.
-
-        Args:
-            source (list[ndarray]): Speech source. Shape is (channels, [signal])
-            noise_list (list[list[ndarray]]): All noise sources. Shape is (noise_count, channels, [signal])
-        Returns:
-            Truncated speech source and noise source list
-        """
-        # Get length of shortest audio
-        shortest = len(source)
-        for noise in noise_list:
-            if len(noise) < shortest:
-                shortest = len(noise)
-
-        trunc_source = source[:shortest]
-        trunc_noise_list = []
-        for noise in noise_list:
-            trunc_noise = noise[:shortest]
-            trunc_noise_list.append(trunc_noise)
-
-        return trunc_source, trunc_noise_list
-
-    def generate_ground_truth(self, signal_x, title=''):
->>>>>>> 65b307d8
-        """
-        Determines the spectrogram of the input temporal signal through the  Short Term Fourier Transform (STFT)
-        use as ground truth for dataset.
-
-        Args:
-            signal_x (ndarray): Signal on which to get spectrogram.
-<<<<<<< HEAD
-            signal_name (str): Name of signal to plot on debug spectrogram.
-        Returns:
-            stft_x: STFT of input signal x.
-=======
-            title (str): Title used for spectrogram plot (in debug mode only).
-        Returns:
-            stft_list: List of channels of STFT of input signal x.
->>>>>>> 65b307d8
-        """
-        frame_size = 1024
-        chunk_size = frame_size // 2
-        window = sqrt_hann(chunk_size)
-
-<<<<<<< HEAD
-        f, t, stft_x = signal.stft(signal_x[0], SAMPLE_RATE, window, chunk_size, nfft=frame_size)
-
-        if self.is_debug:
-            plt.pcolormesh(t, f, np.abs(stft_x), shading='gouraud', title=signal_name)
-            plt.title('STFT Magnitude')
-            plt.ylabel('Frequency [Hz]')
-            plt.xlabel('Time [sec]')
-            plt.show()
-
-        return stft_x
-=======
-        stft_list = []
-        for channel_idx, channel in enumerate(signal_x):
-            f, t, stft_x = signal.stft(channel, SAMPLE_RATE, window, chunk_size, nfft=frame_size)
-            stft_list.append(stft_x)
-
-            if self.is_debug:
-                plt.pcolormesh(t, f, np.abs(stft_x), shading='gouraud')
-                plt.title(title+f' Channel_{channel_idx}')
-                plt.ylabel('Frequency [Hz]')
-                plt.xlabel('Time [sec]')
-                plt.show()
-
-        return stft_list
->>>>>>> 65b307d8
-
-    def generate_abs_receivers(self, room):
-        """
-        Generate absolute position for receivers.
-        Only generates the receiver directly in the middle of the room for now.
-
-        Args:
-            room (list[float, float, float]): Room dimensions in which to place receivers (x, y, z) (m).
-        """
-        # Get only middle of x and y values, assume z is fixed at human height
-        self.current_room = room
-        room_np = np.array([room[:-1]])
-        self.user_pos = np.append(room_np / 2, self.receiver_height)
-
-        # For every receiver, set x and y by room dimension and add human height as z
-        self.receiver_abs = []
-        for receiver in self.receiver_rel:
-            receiver_center = receiver + self.user_pos
-            self.receiver_abs.append(receiver_center.tolist())
-
-<<<<<<< HEAD
-    def generate_random_position(self, room, source_pos=np.array([])):
-=======
-    def get_random_position(self, room, source_pos=np.array([])):
->>>>>>> 65b307d8
-        """
-        Generates position for sound source (either main source or noise) inside room.
-        Checks to not superpose source with receiver, and noise with either source and receiver.
-
-        Args:
-            room (ndarray): Dimension of room (max position).
-            source_pos (ndarray): Position of source, in order to not superpose with noise (None if source).
-        Returns:
-            Returns random position (or position list if more than one) for sound source.
-        """
-        if source_pos.size == 0:
-            random_pos = np.array([np.random.rand(), np.random.rand(), self.receiver_height])
-
-            # Add sources only in front of receiver as use-case (depth)
-            random_pos[DEPTH_ID] *= (room[DEPTH_ID] - self.user_pos[DEPTH_ID] - SOUND_MARGIN)
-            random_pos[DEPTH_ID] += self.user_pos[DEPTH_ID] + SOUND_MARGIN
-            # x
-            random_pos[SIDE_ID] *= room[SIDE_ID]
-
-            self.source_direction = random_pos - self.user_pos
-
-            return random_pos
-
-        else:
-            # TODO: Make sure noises are not superposed (maybe useful?)
-            # Sources can be anywhere in room except on source or receiver
-            random_pos_list = []
-            for noise_i in range(self.noise_count):
-                # TODO: Check if more intelligent way to do than loop
-                while len(random_pos_list) == noise_i:
-                    random_pos = np.array([np.random.rand(), np.random.rand(), np.random.rand()])
-                    random_pos *= room
-
-                    # If noise on source or on receiver, reroll
-                    if self.receiver_height-SOUND_MARGIN <= random_pos[HEIGHT_ID] <= self.receiver_height+SOUND_MARGIN:
-
-                        # Check if on receiver
-                        side_user_bounds = [self.user_pos[SIDE_ID]-SOUND_MARGIN, self.user_pos[SIDE_ID]+SOUND_MARGIN]
-                        depth_user_bounds = [self.user_pos[DEPTH_ID]-SOUND_MARGIN, self.user_pos[DEPTH_ID]+SOUND_MARGIN]
-                        if side_user_bounds[0] <= random_pos[SIDE_ID] <= side_user_bounds[1] and \
-                           depth_user_bounds[0] <= random_pos[DEPTH_ID] <= depth_user_bounds[1]:
-                            continue
-
-                        # Check if on source
-                        side_src_bounds = [source_pos[SIDE_ID]-SOUND_MARGIN, source_pos[SIDE_ID]+SOUND_MARGIN]
-                        depth_src_bounds = [source_pos[DEPTH_ID]-SOUND_MARGIN, source_pos[DEPTH_ID]+SOUND_MARGIN]
-                        if side_src_bounds[0] <= random_pos[SIDE_ID] <= side_src_bounds[1] and \
-                           depth_src_bounds[0] <= random_pos[DEPTH_ID] <= depth_src_bounds[1]:
-                            continue
-
-                    # If not on source or user, add position to random position list
-                    random_pos_list.append(random_pos)
-
-            return random_pos_list
-
-    def get_random_noise(self, number_noises=None):
-        """
-        Gets random noises to be added to audio clip.
-
-        Args:
-            number_noises: Number of noises to use (if specified, overrides self.noise_count).
-
-        Returns:
-            List of paths to noises (and/or speech) to use.
-        """
-        # Set noise count for this round
-        if number_noises:
-            self.noise_count = number_noises
-        else:
-<<<<<<< HEAD
-            self.noise_count -= self.noise_count[0] + 1
-            self.noise_count = self.noise_count % (self.noise_count[1]-self.noise_count[0]) + self.noise_count[0]
-=======
-            self.noise_count -= self.noise_count_range[0]
-            self.noise_count += 1
-            self.noise_count = self.noise_count % (self.noise_count_range[1]-self.noise_count_range[0])
-            self.noise_count += self.noise_count_range[0]
->>>>>>> 65b307d8
-
-        # Use noise + speech list if allowed in args
-        if self.speech_noise:
-            noise_list = self.noise_speech_paths
-        else:
-            noise_list = self.noise_paths
-
-        # Get random indices and return items in new list
-        random_indices = np.random.randint(0, len(noise_list), self.noise_count)
-        noise_path_list = [noise_list[i] for i in random_indices]
-        return noise_path_list
-
-    def save_files(self, combined_signal, combined_gt, source_name, source_gt, source_pos,
-                   noise_names, noise_pos, noise_gts, combined_noise_gt):
-        """
-        Save various files needed for dataset (see params).
-
-        Args:
-            combined_signal: Audio signal array of sources and noise together, 1 channel per receiver.
-            combined_gt: STFT of combined audio signal.
-            source_name: Name of source sample used.
-            source_gt: STFT of source signal.
-            source_pos: Source position.
-            noise_names: List of names of noise samples.
-            noise_pos: List of noise positions.
-            noise_gts: List of STFT of noise signals.
-            combined_noise_gt: STFT of combined noise signals.
-        Returns:
-            subfolder_path (str): String containing path to newly created dataset subfolder.
-        """
-        # Create subfolder
-        subfolder_path = os.path.join(self.output_subfolder, f'{len(noise_names)}', source_name)
-        for noise_name in noise_names:
-            subfolder_path += '_' + noise_name
-        subfolder_index = 1
-        if os.path.exists(subfolder_path):
-            while os.path.exists(subfolder_path + f'_{subfolder_index}'):
-                subfolder_index += 1
-            subfolder_path += f'_{subfolder_index}'
-        os.makedirs(subfolder_path, exist_ok=True)
-
-        # Save audio file and audio ground truth
-        audio_file_name = os.path.join(subfolder_path, 'audio.wav')
-        sf.write(audio_file_name, combined_signal.T, SAMPLE_RATE)
-        audio_gt_name = os.path.join(subfolder_path, 'combined_audio_gt.npz')
-        np.savez_compressed(audio_gt_name, combined_gt)
-
-        # Save source ground truth
-        source_gt_name = os.path.join(subfolder_path, 'source.npz')
-        np.savez_compressed(source_gt_name, source_gt)
-
-        # Save combined noise ground truth
-        combined_noise_gt_name = os.path.join(subfolder_path, 'noise.npz')
-        np.savez_compressed(combined_noise_gt_name, combined_noise_gt)
-
-        # Save noise ground truth in debug
-        if self.is_debug:
-            for noise_name, noise_gt in zip(noise_names, noise_gts):
-                noise_gt_name = os.path.join(subfolder_path, f'{noise_name}.npz')
-                np.savez_compressed(noise_gt_name, noise_gt)
-
-        # Save yaml file with configs
-        config_dict_file_name = os.path.join(subfolder_path, 'configs.yaml')
-        config_dict = self.generate_config_dict(subfolder_path, source_pos, noise_pos, source_name, noise_names)
-        with open(config_dict_file_name, 'w') as outfile:
-            yaml.dump(config_dict, outfile, default_flow_style=None)
-
-        return subfolder_path
-
-    def generate_and_apply_rirs(self, source_audio, source_pos, room):
-        """
-        Function that generates Room Impulse Responses (RIRs) to source signal positions and applies them to signals.
-<<<<<<< HEAD
-        See <https://pypi.org/project/rir-generator/>. Will have to look later on at
-=======
-        See <https://pypi.org/project/rir-generator/>.
-        Will have to look later on at
->>>>>>> 65b307d8
-        <https://github.com/DavidDiazGuerra/gpuRIR#simulatetrajectory> for moving sources.
-
-        Args:
-            source_audio (ndarray): Audio file.
-            source_pos (ndarray): Source position ([x y z] (m))
-            room (list[float, float, float]): Room dimensions ([x y z] (m))
-        Returns:
-            source_with_rir: Source signal with RIRs applied (shape is [channels,
-        """
-        # Generate RIRs
-        # receivers = self.receiver_abs.to_list()
-        rirs = rir.generate(
-            c=self.c,                               # Sound velocity (m/s)
-            fs=SAMPLE_RATE,                         # Sample frequency (samples/s)
-            r=self.receiver_abs,                    # Receiver position(s) [x y z] (m)
-            s=source_pos,                           # Source position [x y z] (m)
-            L=room,                                 # Room dimensions [x y z] (m)
-            reverberation_time=self.reverb_time,    # Reverberation time (s)
-            nsample=self.n_sample,                   # Number of output samples
-        )
-
-        # Apply RIR to signal
-        source_with_rir = self.apply_rir(rirs, source_audio)
-
-        return source_with_rir
-
-    def generate_config_dict(self, subfolder_name, source_pos, noise_pos, source_name, noise_names):
-        """
-        Generates dict about config for run.
-
-        Args:
-<<<<<<< HEAD
-            subfolder_name (str): Output subfolder path (contains source and nosie names if in real-time).
-=======
-            subfolder_name (str): Output subfolder path (contains source and noise names if in real-time).
->>>>>>> 65b307d8
-            source_pos (ndarray): Source positions.
-            noise_pos(list[ndarray]): Noise positions (list).
-            source_name (str): Name of source audio file used.
-            noise_names (list[str]): List of names of noise audio files used.
-
-        Returns:
-            Dict with all useful info for run.
-        """
-        config_dict = dict(
-            path=subfolder_name,
-            n_channels=self.n_channels,
-            microphones=self.receiver_abs,
-            room=self.current_room,
-            user_pos=self.user_pos.tolist(),
-            source_pos=np.around(source_pos, 3).tolist(),
-            noise_pos=[np.around(i, 3).tolist() for i in noise_pos],
-            source=source_name,
-            source_dir=np.around(self.source_direction, 3).tolist(),
-            noise=noise_names
-        )
-        return config_dict
-
-    def generate_single_run(self, room=None, source=None, noise=None, number_noises=None):
-        """
-        Generate a single audio file.
-
-        Args:
-            room(list[int, int, int]): Room dimensions to use.
-            source (str): Source path to use.
-            noise (list[str]): Noise paths to use.
-<<<<<<< HEAD
-
-=======
-            number_noises (int): Force a number of noises.
->>>>>>> 65b307d8
-        Returns:
-            Dictionary containing single audio file with ground truths and configs.
-        """
-        # Get random room if not given
-        if not room:
-            random_index = np.random.randint(0, len(self.rooms))
-            room = self.rooms[random_index]
-        self.generate_abs_receivers(room)
-
-        # Get random source if not given
-        if source:
-            source_path = source
-        else:
-            random_index = np.random.randint(0, len(self.source_paths))
-            source_path = self.source_paths[random_index]
-        source_name = source_path.split('\\')[-1].split('.')[0]
-        source_audio = self.read_audio_file(source_path)
-<<<<<<< HEAD
-        source_pos = self.generate_random_position(room)
-        source_with_rir = self.generate_and_apply_rirs(source_audio, source_pos, room)
-        source_gt = self.generate_ground_truth(source_with_rir)
-=======
-        source_pos = self.get_random_position(room)
->>>>>>> 65b307d8
-
-        # Get random noises if not given
-        if noise:
-            noise_path_list = noise
-        else:
-            noise_path_list = self.get_random_noise(number_noises)
-<<<<<<< HEAD
-        noise_pos_list = self.generate_random_position(room, source_pos)
-        # For each noise get name, RIR and ground truth
-        noise_name_list = []
-        noise_rir_list = []
-        for noise_source_path, noise_pos in zip(noise_path_list, noise_pos_list):
-            noise_name_list.append(noise_source_path.split('\\')[-1].split('.')[0])
-            noise_audio = self.read_audio_file(noise_source_path)
-=======
-        noise_pos_list = self.get_random_position(room, source_pos)
-        # For each noise get name, RIR and ground truth
-        noise_name_list = []
-        noise_audio_list = []
-        for noise_source_path, noise_pos in zip(noise_path_list, noise_pos_list):
-            noise_name_list.append(noise_source_path.split('\\')[-1].split('.')[0])
-            noise_audio = self.read_audio_file(noise_source_path)
-            noise_audio_list.append(noise_audio)
-
-        # Truncate audio and noises
-        source_audio, noise_audio_list = self.truncate_sources(source_audio, noise_audio_list)
-
-        # Get audio RIR and ground truth
-        source_with_rir = self.generate_and_apply_rirs(source_audio, source_pos, room)
-        source_gt = self.generate_ground_truth(source_with_rir, 'Speech Source')
-
-        # Get noise RIR
-        noise_rir_list = []
-        for noise_audio, noise_pos in zip(noise_audio_list, noise_pos_list):
->>>>>>> 65b307d8
-            noise_with_rir = self.generate_and_apply_rirs(noise_audio, noise_pos, room)
-            noise_rir_list.append(noise_with_rir)
-
-        # Combine noises and get gt
-        combined_noise_rir = self.combine_sources(noise_rir_list)
-<<<<<<< HEAD
-        combined_noise_gt = self.generate_ground_truth(combined_noise_rir)
-=======
-        combined_noise_gt = self.generate_ground_truth(combined_noise_rir, 'Combined Noise')
->>>>>>> 65b307d8
-
-        # Combine source with noises
-        audio = [source_with_rir, combined_noise_rir]
-        combined_audio = self.combine_sources(audio)
-<<<<<<< HEAD
-        combined_gt = self.generate_ground_truth(combined_audio)
-=======
-        combined_gt = self.generate_ground_truth(combined_audio, 'Combined Audio')
->>>>>>> 65b307d8
-
-        # Save data to dict
-        run_name = f'{source_name}'
-        for noise_name in noise_name_list:
-            run_name += '_' + noise_name
-        config_dict = self.generate_config_dict(run_name, source_pos, noise_pos_list,
-                                                source_name, noise_name_list)
-        run_dict = dict()
-        run_dict['audio'] = combined_audio
-        run_dict['combined_audio_gt'] = combined_gt
-        run_dict['source'] = source_gt
-        run_dict['noise'] = combined_noise_gt
-        run_dict['configs'] = config_dict
-
-        return run_dict
-
-    def generate_dataset(self, save_run):
-        """
-        Main dataset generator function. Loops over rooms and sources and generates dataset.
-
-        Args:
-            save_run (bool): Save dataset to memory or not
-
-        Returns:
-            file_count: Number of audio files (subfolders) generated.
-        """
-        file_count = 0
-        # For each room
-        for room in self.rooms:
-            # TODO: Add random position for user (receivers) (if judged useful)
-            # Generate receiver positions from room dimensions
-            self.generate_abs_receivers(room)
-
-            # Run through every source
-            for source_path in self.source_paths:
-                source_name = source_path.split('\\')[-1].split('.')[0]  # Get filename for source (before extension)
-<<<<<<< HEAD
-                source_audio = self.read_audio_file(source_path)
-=======
-                source_audio_base = self.read_audio_file(source_path)
->>>>>>> 65b307d8
-
-                # Run SAMPLES_PER_SPEECH samples per speech clip
-                for _ in range(self.sample_per_speech):
-                    file_count += 1
-<<<<<<< HEAD
-                    # Generate source audio and RIR
-                    source_pos = self.generate_random_position(room)
-                    source_with_rir = self.generate_and_apply_rirs(source_audio, source_pos, room)
-                    source_gt = self.generate_ground_truth(source_with_rir)
-
-                    # Add varying number of noise sources
-                    noise_source_paths = self.get_random_noise()
-                    noise_pos_list = self.generate_random_position(room, source_pos)
-
-                    # For each noise get name, RIR and ground truth
-                    noise_name_list = []
-                    noise_rir_list = []
-                    noise_gt_list = []
-                    for noise_source_path, noise_pos in zip(noise_source_paths, noise_pos_list):
-                        noise_name_list.append(noise_source_path.split('\\')[-1].split('.')[0])
-                        noise_audio = self.read_audio_file(noise_source_path)
-                        noise_with_rir = self.generate_and_apply_rirs(noise_audio, noise_pos, room)
-                        noise_rir_list.append(noise_with_rir)
-                        if self.is_debug:
-                            noise_gt_list.append(self.generate_ground_truth(noise_with_rir))
-
-                    # Combine noises and get gt
-                    combined_noise_rir = self.combine_sources(noise_rir_list)
-                    combined_noise_gt = self.generate_ground_truth(combined_noise_rir)
-=======
-                    # Generate source position and copy source_audio
-                    source_pos = self.get_random_position(room)
-                    source_audio = source_audio_base.copy()
-
-                    # Add varying number of noise sources
-                    noise_source_paths = self.get_random_noise()
-                    noise_pos_list = self.get_random_position(room, source_pos)
-
-                    # Get audi for every noise
-                    noise_name_list = []
-                    noise_audio_list = []
-                    for noise_source_path in noise_source_paths:
-                        noise_name_list.append(noise_source_path.split('\\')[-1].split('.')[0])
-                        noise_audio = self.read_audio_file(noise_source_path)
-                        noise_audio_list.append(noise_audio)
-
-                    # Truncate noise and source short to shortest length
-                    source_audio, noise_audio_list = self.truncate_sources(source_audio, noise_audio_list)
-
-                    # Generate source RIR and spectrogram
-                    source_with_rir = self.generate_and_apply_rirs(source_audio, source_pos, room)
-                    source_gt = self.generate_ground_truth(source_with_rir, 'Speech')
-
-                    # Calculate rir for noises
-                    noise_rir_list = []
-                    noise_gt_list = []
-                    for noise_audio, noise_pos in zip(noise_audio_list, noise_pos_list):
-                        noise_with_rir = self.generate_and_apply_rirs(noise_audio, noise_pos, room)
-                        noise_rir_list.append(noise_with_rir)
-                        # if self.is_debug:
-                        #     noise_gt_list.append(self.generate_ground_truth(noise_with_rir))
-
-                    # Combine noises and get gt
-                    combined_noise_rir = self.combine_sources(noise_rir_list)
-                    combined_noise_gt = self.generate_ground_truth(combined_noise_rir, 'Noise')
->>>>>>> 65b307d8
-
-                    # Combine source with noises
-                    audio = [source_with_rir, combined_noise_rir]
-                    combined_audio = self.combine_sources(audio)
-<<<<<<< HEAD
-                    combined_gt = self.generate_ground_truth(combined_audio)
-=======
-                    combined_gt = self.generate_ground_truth(combined_audio, 'Combined')
->>>>>>> 65b307d8
-
-                    # Save elements
-                    if save_run:
-                        subfolder_path = self.save_files(combined_audio, combined_gt,
-                                                         source_name, source_gt, source_pos,
-                                                         noise_name_list, noise_pos_list, noise_gt_list,
-                                                         combined_noise_gt)
-<<<<<<< HEAD
-                        print("Created: " + subfolder_path)
-=======
-                        self.dataset_list.append(subfolder_path)
-                        if self.is_debug:
-                            print("Created: " + subfolder_path)
->>>>>>> 65b307d8
-                    else:
-                        # Generate config dict
-                        run_name = f'{source_name}'
-                        for noise_name in noise_name_list:
-                            run_name += '_' + noise_name
-                        config_dict = self.generate_config_dict(run_name, source_pos, noise_pos_list,
-                                                                source_name, noise_name_list)
-
-                        # Generate dict to represent 1 element
-                        run_dict = dict()
-                        run_dict['audio'] = combined_audio
-                        run_dict['combined_audio_gt'] = combined_gt
-                        run_dict['source'] = source_gt
-                        run_dict['noise'] = combined_noise_gt
-                        run_dict['configs'] = config_dict
-<<<<<<< HEAD
-                        self.runtime_list.append(run_dict)
-
-        return file_count
-
-=======
-                        self.dataset_list.append(run_dict)
-
-        return file_count, self.dataset_list
-
->>>>>>> 65b307d8
+import glob
+import os
+import yaml
+
+import numpy as np
+from scipy import signal
+import matplotlib.pyplot as plt
+
+import soundfile as sf
+import rir_generator as rir
+from pyodas.utils import sqrt_hann
+
+
+SIDE_ID = 0         # X
+DEPTH_ID = 1         # Y
+HEIGHT_ID = 2         # Z
+
+SAMPLE_RATE = 16000
+SOUND_MARGIN = 0.5       # Assume every sound source is margins away from receiver and each other
+
+
+class AudioDatasetBuilder:
+    """
+    Class which handles the generation of the audio dataset through the randomization of sources and various
+    parameters passed through DatasetBuilder_config and input_path yaml files.
+
+    Args:
+        sources_path (str): Path to sources directory. If None, gets folder from config file.
+        noises_path (str): Path to noise directory. If None, gets folder from config file.
+        output_path (str): Path to output directory.
+        noise_count_range (list(int, int)): Range of number of noises.
+        speech_noise (bool): Whether to use speech as noise.
+        debug (bool): Run in debug mode.
+    """
+
+    user_pos = []
+    source_direction = []
+    current_room = []
+    receiver_height = 1.5
+    receiver_rel = np.array((                   # Receiver (microphone) positions relative to "user" [x, y, z] (m)
+                                [-0.05, 0, 0],
+                                [0.05, 0, 0]
+                            ))
+    c = 340                                     # Sound velocity (m/s)
+    reverb_time = 0.4                           # Reverberation time (s)
+    n_sample = 4096                             # Number of output samples
+
+    def __init__(self, sources_path, noises_path, output_path, noise_count_range,
+                 speech_noise, sample_per_speech, debug):
+
+        # Set object values from arguments
+        self.noise_count_range = [noise_count_range[0], noise_count_range[1]+1]
+        self.speech_noise = speech_noise
+        self.sample_per_speech = sample_per_speech
+        self.is_debug = debug
+
+        self.receiver_abs = None
+        self.noise_count = noise_count_range[0]
+        self.max_source_distance = 5
+        self.n_channels = len(self.receiver_rel)
+
+        # Load params/configs
+        config_path = os.path.join(os.path.dirname(os.path.abspath(__file__)), 'dataset_config.yaml')
+        with open(config_path, "r") as stream:
+            try:
+                self.configs = yaml.safe_load(stream)
+            except yaml.YAMLError as exc:
+                print(exc)
+        self.rooms = self.configs['room']
+
+        # Load input sources paths (speech, noise)
+        self.source_paths = glob.glob(os.path.join(sources_path, '*.wav'))
+        self.noise_paths = glob.glob(os.path.join(noises_path, '*.wav'))
+        self.noise_speech_paths = self.noise_paths.copy()
+        self.noise_speech_paths.extend(self.source_paths)
+
+        # Prepare output subfolder
+        self.output_subfolder = output_path
+        os.makedirs(self.output_subfolder, exist_ok=True)
+
+        # Prepare lists for run-time generation
+        self.dataset_list = []
+
+    @staticmethod
+    def read_audio_file(file_path):
+        """
+        Reads and extracts audio from a file.
+
+        Args:
+            file_path (str): Path to audio file
+        Returns:
+            audio_signal (ndarray): Audio read from path of length chunk_size
+            sample_frequency (int): Audio file sample frequency
+        """
+        audio_signal, fs = sf.read(file_path)
+
+        # TODO: Find how to handle if sample rate not at 16 000 (current dataset is all ok)
+        if fs != SAMPLE_RATE:
+            print(f"ERROR: Sample rate of files ({fs}) do not concord with SAMPLE RATE={SAMPLE_RATE}")
+            exit()
+
+        return audio_signal
+
+    @staticmethod
+    def apply_rir(rirs, in_signal):
+        """
+        Method to apply RIRs to mono signals.
+
+        Args:
+            rirs (ndarray): RIRs generated previously to reflect room, source position and mic positions
+            in_signal (ndarray): Monochannel input signal to be reflected to multiple microphones
+        Returns:
+            output(ndarray): Every RIR applied to monosignal
+        """
+        channels = rirs.shape[1]
+        frames = len(in_signal)
+        output = np.empty((channels, frames))
+
+        for channel_index in range(channels):
+            output[channel_index] = signal.convolve(in_signal, rirs[:, channel_index])[:frames]
+        return output
+
+    @staticmethod
+    def combine_sources(audios):
+        """
+        Method used to combine audio source with noises.
+
+        Args:
+            audios (list[list[ndarray]]): All audio sources. Shape is (audio_count, channels, [signal])
+        Returns:
+            combined_audio: Combined source with noises. Shape is like source (channels, [signal])
+        """
+        combined_audio = audios[0]
+        for audio in (audios[1:]):
+            for combined_channel, noise_channel in zip(combined_audio, audio):
+                combined_channel += noise_channel
+
+        return combined_audio
+
+    @staticmethod
+    def truncate_sources(source, noise_list):
+        """
+        Method used to truncate audio sources to smallest one.
+
+        Args:
+            source (list[ndarray]): Speech source. Shape is (channels, [signal])
+            noise_list (list[list[ndarray]]): All noise sources. Shape is (noise_count, channels, [signal])
+        Returns:
+            Truncated speech source and noise source list
+        """
+        # Get length of shortest audio
+        shortest = len(source)
+        for noise in noise_list:
+            if len(noise) < shortest:
+                shortest = len(noise)
+
+        trunc_source = source[:shortest]
+        trunc_noise_list = []
+        for noise in noise_list:
+            trunc_noise = noise[:shortest]
+            trunc_noise_list.append(trunc_noise)
+
+        return trunc_source, trunc_noise_list
+
+    def generate_ground_truth(self, signal_x, title=''):
+        """
+        Determines the spectrogram of the input temporal signal through the  Short Term Fourier Transform (STFT)
+        use as ground truth for dataset.
+
+        Args:
+            signal_x (ndarray): Signal on which to get spectrogram.
+            title (str): Title used for spectrogram plot (in debug mode only).
+        Returns:
+            stft_list: List of channels of STFT of input signal x.
+        """
+        frame_size = 1024
+        chunk_size = frame_size // 2
+        window = sqrt_hann(chunk_size)
+
+        stft_list = []
+        for channel_idx, channel in enumerate(signal_x):
+            f, t, stft_x = signal.stft(channel, SAMPLE_RATE, window, chunk_size, nfft=frame_size)
+            stft_list.append(stft_x)
+
+            if self.is_debug:
+                plt.pcolormesh(t, f, np.abs(stft_x), shading='gouraud')
+                plt.title(title+f' Channel_{channel_idx}')
+                plt.ylabel('Frequency [Hz]')
+                plt.xlabel('Time [sec]')
+                plt.show()
+
+        return stft_list
+
+    def generate_abs_receivers(self, room):
+        """
+        Generate absolute position for receivers.
+        Only generates the receiver directly in the middle of the room for now.
+
+        Args:
+            room (list[float, float, float]): Room dimensions in which to place receivers (x, y, z) (m).
+        """
+        # Get only middle of x and y values, assume z is fixed at human height
+        self.current_room = room
+        room_np = np.array([room[:-1]])
+        self.user_pos = np.append(room_np / 2, self.receiver_height)
+
+        # For every receiver, set x and y by room dimension and add human height as z
+        self.receiver_abs = []
+        for receiver in self.receiver_rel:
+            receiver_center = receiver + self.user_pos
+            self.receiver_abs.append(receiver_center.tolist())
+
+    def get_random_position(self, room, source_pos=np.array([])):
+        """
+        Generates position for sound source (either main source or noise) inside room.
+        Checks to not superpose source with receiver, and noise with either source and receiver.
+
+        Args:
+            room (ndarray): Dimension of room (max position).
+            source_pos (ndarray): Position of source, in order to not superpose with noise (None if source).
+        Returns:
+            Returns random position (or position list if more than one) for sound source.
+        """
+        if source_pos.size == 0:
+            random_pos = np.array([np.random.rand(), np.random.rand(), self.receiver_height])
+
+            # Add sources only in front of receiver as use-case (depth)
+            random_pos[DEPTH_ID] *= (room[DEPTH_ID] - self.user_pos[DEPTH_ID] - SOUND_MARGIN)
+            random_pos[DEPTH_ID] += self.user_pos[DEPTH_ID] + SOUND_MARGIN
+            # x
+            random_pos[SIDE_ID] *= room[SIDE_ID]
+
+            self.source_direction = random_pos - self.user_pos
+
+            return random_pos
+
+        else:
+            # TODO: Make sure noises are not superposed (maybe useful?)
+            # Sources can be anywhere in room except on source or receiver
+            random_pos_list = []
+            for noise_i in range(self.noise_count):
+                # TODO: Check if more intelligent way to do than loop
+                while len(random_pos_list) == noise_i:
+                    random_pos = np.array([np.random.rand(), np.random.rand(), np.random.rand()])
+                    random_pos *= room
+
+                    # If noise on source or on receiver, reroll
+                    if self.receiver_height-SOUND_MARGIN <= random_pos[HEIGHT_ID] <= self.receiver_height+SOUND_MARGIN:
+
+                        # Check if on receiver
+                        side_user_bounds = [self.user_pos[SIDE_ID]-SOUND_MARGIN, self.user_pos[SIDE_ID]+SOUND_MARGIN]
+                        depth_user_bounds = [self.user_pos[DEPTH_ID]-SOUND_MARGIN, self.user_pos[DEPTH_ID]+SOUND_MARGIN]
+                        if side_user_bounds[0] <= random_pos[SIDE_ID] <= side_user_bounds[1] and \
+                           depth_user_bounds[0] <= random_pos[DEPTH_ID] <= depth_user_bounds[1]:
+                            continue
+
+                        # Check if on source
+                        side_src_bounds = [source_pos[SIDE_ID]-SOUND_MARGIN, source_pos[SIDE_ID]+SOUND_MARGIN]
+                        depth_src_bounds = [source_pos[DEPTH_ID]-SOUND_MARGIN, source_pos[DEPTH_ID]+SOUND_MARGIN]
+                        if side_src_bounds[0] <= random_pos[SIDE_ID] <= side_src_bounds[1] and \
+                           depth_src_bounds[0] <= random_pos[DEPTH_ID] <= depth_src_bounds[1]:
+                            continue
+
+                    # If not on source or user, add position to random position list
+                    random_pos_list.append(random_pos)
+
+            return random_pos_list
+
+    def get_random_noise(self, number_noises=None):
+        """
+        Gets random noises to be added to audio clip.
+
+        Args:
+            number_noises: Number of noises to use (if specified, overrides self.noise_count).
+
+        Returns:
+            List of paths to noises (and/or speech) to use.
+        """
+        # Set noise count for this round
+        if number_noises:
+            self.noise_count = number_noises
+        else:
+            self.noise_count -= self.noise_count_range[0]
+            self.noise_count += 1
+            self.noise_count = self.noise_count % (self.noise_count_range[1]-self.noise_count_range[0])
+            self.noise_count += self.noise_count_range[0]
+
+        # Use noise + speech list if allowed in args
+        if self.speech_noise:
+            noise_list = self.noise_speech_paths
+        else:
+            noise_list = self.noise_paths
+
+        # Get random indices and return items in new list
+        random_indices = np.random.randint(0, len(noise_list), self.noise_count)
+        noise_path_list = [noise_list[i] for i in random_indices]
+        return noise_path_list
+
+    def save_files(self, combined_signal, combined_gt, source_name, source_gt, source_pos,
+                   noise_names, noise_pos, noise_gts, combined_noise_gt):
+        """
+        Save various files needed for dataset (see params).
+
+        Args:
+            combined_signal: Audio signal array of sources and noise together, 1 channel per receiver.
+            combined_gt: STFT of combined audio signal.
+            source_name: Name of source sample used.
+            source_gt: STFT of source signal.
+            source_pos: Source position.
+            noise_names: List of names of noise samples.
+            noise_pos: List of noise positions.
+            noise_gts: List of STFT of noise signals.
+            combined_noise_gt: STFT of combined noise signals.
+        Returns:
+            subfolder_path (str): String containing path to newly created dataset subfolder.
+        """
+        # Create subfolder
+        subfolder_path = os.path.join(self.output_subfolder, f'{len(noise_names)}', source_name)
+        for noise_name in noise_names:
+            subfolder_path += '_' + noise_name
+        subfolder_index = 1
+        if os.path.exists(subfolder_path):
+            while os.path.exists(subfolder_path + f'_{subfolder_index}'):
+                subfolder_index += 1
+            subfolder_path += f'_{subfolder_index}'
+        os.makedirs(subfolder_path, exist_ok=True)
+
+        # Save audio file and audio ground truth
+        audio_file_name = os.path.join(subfolder_path, 'audio.wav')
+        sf.write(audio_file_name, combined_signal.T, SAMPLE_RATE)
+        audio_gt_name = os.path.join(subfolder_path, 'combined_audio_gt.npz')
+        np.savez_compressed(audio_gt_name, combined_gt)
+
+        # Save source ground truth
+        source_gt_name = os.path.join(subfolder_path, 'source.npz')
+        np.savez_compressed(source_gt_name, source_gt)
+
+        # Save combined noise ground truth
+        combined_noise_gt_name = os.path.join(subfolder_path, 'noise.npz')
+        np.savez_compressed(combined_noise_gt_name, combined_noise_gt)
+
+        # Save noise ground truth in debug
+        if self.is_debug:
+            for noise_name, noise_gt in zip(noise_names, noise_gts):
+                noise_gt_name = os.path.join(subfolder_path, f'{noise_name}.npz')
+                np.savez_compressed(noise_gt_name, noise_gt)
+
+        # Save yaml file with configs
+        config_dict_file_name = os.path.join(subfolder_path, 'configs.yaml')
+        config_dict = self.generate_config_dict(subfolder_path, source_pos, noise_pos, source_name, noise_names)
+        with open(config_dict_file_name, 'w') as outfile:
+            yaml.dump(config_dict, outfile, default_flow_style=None)
+
+        return subfolder_path
+
+    def generate_and_apply_rirs(self, source_audio, source_pos, room):
+        """
+        Function that generates Room Impulse Responses (RIRs) to source signal positions and applies them to signals.
+        See <https://pypi.org/project/rir-generator/>.
+        Will have to look later on at
+        <https://github.com/DavidDiazGuerra/gpuRIR#simulatetrajectory> for moving sources.
+
+        Args:
+            source_audio (ndarray): Audio file.
+            source_pos (ndarray): Source position ([x y z] (m))
+            room (list[float, float, float]): Room dimensions ([x y z] (m))
+        Returns:
+            source_with_rir: Source signal with RIRs applied (shape is [channels,
+        """
+        # Generate RIRs
+        # receivers = self.receiver_abs.to_list()
+        rirs = rir.generate(
+            c=self.c,                               # Sound velocity (m/s)
+            fs=SAMPLE_RATE,                         # Sample frequency (samples/s)
+            r=self.receiver_abs,                    # Receiver position(s) [x y z] (m)
+            s=source_pos,                           # Source position [x y z] (m)
+            L=room,                                 # Room dimensions [x y z] (m)
+            reverberation_time=self.reverb_time,    # Reverberation time (s)
+            nsample=self.n_sample,                   # Number of output samples
+        )
+
+        # Apply RIR to signal
+        source_with_rir = self.apply_rir(rirs, source_audio)
+
+        return source_with_rir
+
+    def generate_config_dict(self, subfolder_name, source_pos, noise_pos, source_name, noise_names):
+        """
+        Generates dict about config for run.
+
+        Args:
+            subfolder_name (str): Output subfolder path (contains source and noise names if in real-time).
+            source_pos (ndarray): Source positions.
+            noise_pos(list[ndarray]): Noise positions (list).
+            source_name (str): Name of source audio file used.
+            noise_names (list[str]): List of names of noise audio files used.
+
+        Returns:
+            Dict with all useful info for run.
+        """
+        config_dict = dict(
+            path=subfolder_name,
+            n_channels=self.n_channels,
+            microphones=self.receiver_abs,
+            room=self.current_room,
+            user_pos=self.user_pos.tolist(),
+            source_pos=np.around(source_pos, 3).tolist(),
+            noise_pos=[np.around(i, 3).tolist() for i in noise_pos],
+            source=source_name,
+            source_dir=np.around(self.source_direction, 3).tolist(),
+            noise=noise_names
+        )
+        return config_dict
+
+    def generate_single_run(self, room=None, source=None, noise=None, number_noises=None):
+        """
+        Generate a single audio file.
+
+        Args:
+            room(list[int, int, int]): Room dimensions to use.
+            source (str): Source path to use.
+            noise (list[str]): Noise paths to use.
+            number_noises (int): Force a number of noises.
+        Returns:
+            Dictionary containing single audio file with ground truths and configs.
+        """
+        # Get random room if not given
+        if not room:
+            random_index = np.random.randint(0, len(self.rooms))
+            room = self.rooms[random_index]
+        self.generate_abs_receivers(room)
+
+        # Get random source if not given
+        if source:
+            source_path = source
+        else:
+            random_index = np.random.randint(0, len(self.source_paths))
+            source_path = self.source_paths[random_index]
+        source_name = source_path.split('\\')[-1].split('.')[0]
+        source_audio = self.read_audio_file(source_path)
+        source_pos = self.get_random_position(room)
+
+        # Get random noises if not given
+        if noise:
+            noise_path_list = noise
+        else:
+            noise_path_list = self.get_random_noise(number_noises)
+        noise_pos_list = self.get_random_position(room, source_pos)
+        # For each noise get name, RIR and ground truth
+        noise_name_list = []
+        noise_audio_list = []
+        for noise_source_path, noise_pos in zip(noise_path_list, noise_pos_list):
+            noise_name_list.append(noise_source_path.split('\\')[-1].split('.')[0])
+            noise_audio = self.read_audio_file(noise_source_path)
+            noise_audio_list.append(noise_audio)
+
+        # Truncate audio and noises
+        source_audio, noise_audio_list = self.truncate_sources(source_audio, noise_audio_list)
+
+        # Get audio RIR and ground truth
+        source_with_rir = self.generate_and_apply_rirs(source_audio, source_pos, room)
+        source_gt = self.generate_ground_truth(source_with_rir, 'Speech Source')
+
+        # Get noise RIR
+        noise_rir_list = []
+        for noise_audio, noise_pos in zip(noise_audio_list, noise_pos_list):
+            noise_with_rir = self.generate_and_apply_rirs(noise_audio, noise_pos, room)
+            noise_rir_list.append(noise_with_rir)
+
+        # Combine noises and get gt
+        combined_noise_rir = self.combine_sources(noise_rir_list)
+        combined_noise_gt = self.generate_ground_truth(combined_noise_rir, 'Combined Noise')
+
+        # Combine source with noises
+        audio = [source_with_rir, combined_noise_rir]
+        combined_audio = self.combine_sources(audio)
+        combined_gt = self.generate_ground_truth(combined_audio, 'Combined Audio')
+
+        # Save data to dict
+        run_name = f'{source_name}'
+        for noise_name in noise_name_list:
+            run_name += '_' + noise_name
+        config_dict = self.generate_config_dict(run_name, source_pos, noise_pos_list,
+                                                source_name, noise_name_list)
+        run_dict = dict()
+        run_dict['audio'] = combined_audio
+        run_dict['combined_audio_gt'] = combined_gt
+        run_dict['source'] = source_gt
+        run_dict['noise'] = combined_noise_gt
+        run_dict['configs'] = config_dict
+
+        return run_dict
+
+    def generate_dataset(self, save_run):
+        """
+        Main dataset generator function. Loops over rooms and sources and generates dataset.
+
+        Args:
+            save_run (bool): Save dataset to memory or not
+
+        Returns:
+            file_count: Number of audio files (subfolders) generated.
+        """
+        file_count = 0
+        # For each room
+        for room in self.rooms:
+            # TODO: Add random position for user (receivers) (if judged useful)
+            # Generate receiver positions from room dimensions
+            self.generate_abs_receivers(room)
+
+            # Run through every source
+            for source_path in self.source_paths:
+                source_name = source_path.split('\\')[-1].split('.')[0]  # Get filename for source (before extension)
+                source_audio_base = self.read_audio_file(source_path)
+
+                # Run SAMPLES_PER_SPEECH samples per speech clip
+                for _ in range(self.sample_per_speech):
+                    file_count += 1
+                    # Generate source position and copy source_audio
+                    source_pos = self.get_random_position(room)
+                    source_audio = source_audio_base.copy()
+
+                    # Add varying number of noise sources
+                    noise_source_paths = self.get_random_noise()
+                    noise_pos_list = self.get_random_position(room, source_pos)
+
+                    # Get audi for every noise
+                    noise_name_list = []
+                    noise_audio_list = []
+                    for noise_source_path in noise_source_paths:
+                        noise_name_list.append(noise_source_path.split('\\')[-1].split('.')[0])
+                        noise_audio = self.read_audio_file(noise_source_path)
+                        noise_audio_list.append(noise_audio)
+
+                    # Truncate noise and source short to shortest length
+                    source_audio, noise_audio_list = self.truncate_sources(source_audio, noise_audio_list)
+
+                    # Generate source RIR and spectrogram
+                    source_with_rir = self.generate_and_apply_rirs(source_audio, source_pos, room)
+                    source_gt = self.generate_ground_truth(source_with_rir, 'Speech')
+
+                    # Calculate rir for noises
+                    noise_rir_list = []
+                    noise_gt_list = []
+                    for noise_audio, noise_pos in zip(noise_audio_list, noise_pos_list):
+                        noise_with_rir = self.generate_and_apply_rirs(noise_audio, noise_pos, room)
+                        noise_rir_list.append(noise_with_rir)
+                        # if self.is_debug:
+                        #     noise_gt_list.append(self.generate_ground_truth(noise_with_rir))
+
+                    # Combine noises and get gt
+                    combined_noise_rir = self.combine_sources(noise_rir_list)
+                    combined_noise_gt = self.generate_ground_truth(combined_noise_rir, 'Noise')
+
+                    # Combine source with noises
+                    audio = [source_with_rir, combined_noise_rir]
+                    combined_audio = self.combine_sources(audio)
+                    combined_gt = self.generate_ground_truth(combined_audio, 'Combined')
+
+                    # Save elements
+                    if save_run:
+                        subfolder_path = self.save_files(combined_audio, combined_gt,
+                                                         source_name, source_gt, source_pos,
+                                                         noise_name_list, noise_pos_list, noise_gt_list,
+                                                         combined_noise_gt)
+                        self.dataset_list.append(subfolder_path)
+                        if self.is_debug:
+                            print("Created: " + subfolder_path)
+                    else:
+                        # Generate config dict
+                        run_name = f'{source_name}'
+                        for noise_name in noise_name_list:
+                            run_name += '_' + noise_name
+                        config_dict = self.generate_config_dict(run_name, source_pos, noise_pos_list,
+                                                                source_name, noise_name_list)
+
+                        # Generate dict to represent 1 element
+                        run_dict = dict()
+                        run_dict['audio'] = combined_audio
+                        run_dict['combined_audio_gt'] = combined_gt
+                        run_dict['source'] = source_gt
+                        run_dict['noise'] = combined_noise_gt
+                        run_dict['configs'] = config_dict
+                        self.dataset_list.append(run_dict)
+
+        return file_count, self.dataset_list