--- conflicted
+++ resolved
@@ -1,11 +1,8 @@
 import cv2
 import threading
 import numpy as np
-<<<<<<< HEAD
 import torch
-=======
 import time
->>>>>>> 9ff8468e
 
 from .TrackingUpdater import TrackingUpdater
 from .TrackedObjectManager import TrackedObjectManager
@@ -87,56 +84,16 @@
         self._debug_preprocess = debug_preprocess
         self._debug_detector = debug_detector
         self._tracking_or_calib = tracking_or_calib
-<<<<<<< HEAD
-        self._device = 'cpu'  
+        self._device = "cpu"
         if torch.cuda.is_available():
-            self._device = 'cuda'
-=======
-        self.K = np.array([[340.60994606, 0.0, 325.7756748], [0.0, 341.93970667, 242.46219777], [0.0, 0.0, 1.0]])
-        self.drawing_callbacks = list()
-
-    def precompute_undistort(self):
-        """
-        Pre-calculations for undistortion of images
-        """
-
-        D = np.array([[-3.07926877e-01, 9.16280959e-02, 9.46074597e-04, 3.07906550e-04, -1.17169354e-02]])
-
-        corrected_shape = (self._cap.shape[1], self._cap.shape[0])
-        self.newcameramtx, self.roi = cv2.getOptimalNewCameraMatrix(self.K, D, corrected_shape, 1, corrected_shape)
-        self.mapx, self.mapy = cv2.initUndistortRectifyMap(self.K, D, None, self.newcameramtx, corrected_shape, 5)
-
-    def undistort(self, frame):
-        """
-        Remove fish-eye distortion from frame
-        """
-
-        if self.roi is None or self.mapx is None or self.mapy is None:
-            self.precompute_undistort()
-
-        # Undistort
-        frame = cv2.remap(frame, self.mapx, self.mapy, cv2.INTER_LINEAR)
-        x, y, w, h = self.roi
-        frame = frame[y : y + h, x : x + w]
-        corrected_shape = (self._cap.shape[1], self._cap.shape[0])
-        frame = cv2.resize(frame, corrected_shape)
-
-        return frame
->>>>>>> 9ff8468e
-
-        self.precompute_undistort()
-
-    def precompute_undistort(self):
-        """
-        Pre-calculations for undistortion of images
-        """
+            self._device = "cuda"
 
         K = np.array([[340.60994606, 0.0, 325.7756748], [0.0, 341.93970667, 242.46219777], [0.0, 0.0, 1.0]])
         D = np.array([[-3.07926877e-01, 9.16280959e-02, 9.46074597e-04, 3.07906550e-04, -1.17169354e-02]])
 
         corrected_shape = (self._cap.shape[1], self._cap.shape[0])
-        newcameramtx, self.roi = cv2.getOptimalNewCameraMatrix(K, D, corrected_shape, 1, corrected_shape)
-        
+        self.newcameramtx, self.roi = cv2.getOptimalNewCameraMatrix(K, D, corrected_shape, 1, corrected_shape)
+
     def kill_threads(self):
         """
         Call to kill loops in all threads
@@ -218,12 +175,6 @@
         if self.flip_frame:
             frame = cv2.flip(frame, 0)
 
-<<<<<<< HEAD
-=======
-        if self.undistort_frame:
-            frame = self.undistort(frame)
-
->>>>>>> 9ff8468e
         return frame
 
     def main_loop(self, monitor):
@@ -252,16 +203,10 @@
                     # Draw detections from tracked objects
                     tracking_frame = frame.copy()
                     self.draw_all_predictions_on_frame(tracking_frame)
-<<<<<<< HEAD
-=======
 
                     for callback in self.drawing_callbacks:
                         callback(tracking_frame)
 
-                    # fps.setFps()
-                    # fps.writeFpsToFrame(tracking_frame)
-
->>>>>>> 9ff8468e
                     monitor.update("Tracking", tracking_frame)
 
                     if self._debug_preprocess:
@@ -299,13 +244,6 @@
         self.is_alive = True
         self.flip_frame = args.flip
 
-<<<<<<< HEAD
-=======
-        self.undistort_frame = args.undistort
-        if self.undistort_frame:
-            self.precompute_undistort()
-
->>>>>>> 9ff8468e
         if self._visualize:
             debug_args = ["Tracking", shape]
             if self._debug_detector:
