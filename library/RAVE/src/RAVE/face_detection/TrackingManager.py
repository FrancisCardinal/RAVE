--- conflicted
+++ resolved
@@ -78,7 +78,6 @@
         self._cap = cap
         self.is_alive = False
         self.frame_count = 0
-<<<<<<< HEAD
 
         self._visualize = visualize
         self._debug_preprocess = debug_preprocess
@@ -87,9 +86,8 @@
         self._device = 'cpu'  
         if torch.cuda.is_available():
             self._device = 'cuda'
-=======
-        self._tracking_or_calib = tracking_or_calib
->>>>>>> 5ac76ed1
+
+        self.precompute_undistort()
 
     def precompute_undistort(self):
         """
@@ -101,25 +99,7 @@
 
         corrected_shape = (self._cap.shape[1], self._cap.shape[0])
         newcameramtx, self.roi = cv2.getOptimalNewCameraMatrix(K, D, corrected_shape, 1, corrected_shape)
-        self.mapx, self.mapy = cv2.initUndistortRectifyMap(K, D, None, newcameramtx, corrected_shape, 5)
-
-    def undistort(self, frame):
-        """
-        Remove fish-eye distortion from frame
-        """
-
-        if self.roi is None or self.mapx is None or self.mapy is None:
-            self.precompute_undistort()
-
-        # Undistort
-        frame = cv2.remap(frame, self.mapx, self.mapy, cv2.INTER_LINEAR)
-        x, y, w, h = self.roi
-        frame = frame[y : y + h, x : x + w]
-        corrected_shape = (self._cap.shape[1], self._cap.shape[0])
-        frame = cv2.resize(frame, corrected_shape)
-
-        return frame
-
+        
     def kill_threads(self):
         """
         Call to kill loops in all threads
@@ -201,9 +181,6 @@
         if self.flip_frame:
             frame = cv2.flip(frame, 0)
 
-        if self.undistort_frame:
-            frame = self.undistort(frame)
-
         return frame
 
     def main_loop(self, monitor):
@@ -267,10 +244,6 @@
         self.is_alive = True
         self.flip_frame = args.flip
 
-        self.undistort_frame = args.undistort
-        if self.undistort_frame:
-            self.precompute_undistort()
-
         if self._visualize:
             debug_args = ["Tracking", shape]
             if self._debug_detector:
