import os
import cv2
import numpy as np
import torch

<<<<<<< HEAD
from .models.arcface.trt_model import TrtModel
import platform
import torchvision
=======
# from .models.arcface.trt_model import TrtModel
# import platform
>>>>>>> f5709ebb

from .Verifier import Verifier

from .models.resnet import (
    resnet_face18,
    resnet_face34,
    resnet_face50,
)


class ResNetVerifier(Verifier):
    """
    Wrapper for a ResNet model pre-trained to recognize faces
    """

    PROJECT_PATH = os.getcwd()
    MODEL_PATH = os.path.join(PROJECT_PATH, "RAVE", "face_detection", "verifiers", "models")

    def __init__(self, score_threshold, device="cpu", architecture=18):
        self.device = device
        self.score_threshold = score_threshold
        self.model = self._load_model(architecture)
        self.transform = torchvision.transforms.Resize((112, 112))

    def preprocess_image(self, image):
        """
        Convert to image to format expected by the model

        Args:
            image (tensor): image to convert
        """

        if image is None:
            return None

        img = self.transform(image).type(torch.float).unsqueeze(0)
        img = (img - 0.5)/0.5 # TODO: Determine if these values are necessary and correct
        return img

    def get_features(self, frame, face_locations):
        """
        Get the encodings (feature vectors) for all request objects

        Args:
            frame (tensor): The image containing the objects
            face_locations (list of tuples (int, int, int, int)): List of all
                the xywh bounding boxes for the objects in the image to compute
                the encodings for

        Returns:
            (list(float)): Variable length list containing the floats that
                represent the object
        """

        batch = None
        for bbox in face_locations:
            roi = frame[:,
                int(bbox[1]) : int(bbox[1] + bbox[3]),
                int(bbox[0]) : int(bbox[0] + bbox[2]),
            ]
            image = self.preprocess_image(roi)
            if batch is None:
                batch = image
            else:
                batch = torch.cat((batch, image), dim=0)


        with torch.no_grad():
            features = self.model(batch).cpu().numpy()

        features = [v for v in features]
        return features

    @staticmethod
    def get_scores(reference_encodings, face_encoding):
        """
        Get the similarity scores for each reference encoding compared to the
        supplied encoding

        Args:
            reference_encodings (list of Encodings): to compare with
            face_encoding (Encoding): encoding to compare against other
                encodings

        Returns:
            (list(float)): List of same length as reference_encodings
                indicating the similarity score between each reference encoding
                and supplied encoding
        """

        dist = []
        for reference_encoding in reference_encodings:
            reference_feature = reference_encoding.feature
            target_feature = face_encoding.feature

            dist.append(
                np.dot(target_feature, reference_feature)
                / (np.linalg.norm(target_feature) * np.linalg.norm(reference_feature))
            )

        # TODO: is this really a score or a dist?
        return np.array(dist)

    def get_closest_face(self, reference_encodings, face_encoding):
        """
        Finds the most similar face in a set of faces compared with a supplied
        face encoding that also respects the set threshold

        Args:
            reference_encodings (list of Encodings): to compare with
            face_encoding (Encoding): encoding to compare against other
                encodings

        Returns:
            (int, float): Returns the index of the encoding that best matched
                the supplied target encoding and the corresponding similarity
                score. Or (None, None) if no match was possible
        """

        face_scores = self.get_scores(reference_encodings, face_encoding)
        best_match_index = np.argmax(face_scores)
        best_score = face_scores[best_match_index]

        if best_score >= self.score_threshold:
            return best_match_index, best_score
        else:
            return None, None

    def _load_model(self, architecture):
        """
        Helper method to load the model from .pth file

        Args:
            architecture (int): Identifier for the desired size of the model
                (18, 34 or 50)

        Returns:
            (Resnet model): The model loaded from .pth file
        """

        if self.device == "cuda":

            def map_fct(storage, loc):
                """
                ...
                """
                return storage.cuda(self.device)

        else:

            def map_fct(storage, loc):
                """
                ...
                """
                return storage

        pretrained_dict = None
        if architecture == 18:
            # Load ResNet18
            # if platform.release().split("-")[-1] == "tegra":
            #     # TODO: Note: to be modified for use on the Jetson
            #     model = TrtModel()
            #     model_path = os.path.join(
            #         ResNetVerifier.MODEL_PATH, "resnet18", "resnet18_trt.pth"
            #     )
            #     pretrained_dict = torch.load(model_path)
            # else:
            model = resnet_face18(pretrained=False)
<<<<<<< HEAD

            model_path = os.path.join(ResNetVerifier.MODEL_PATH, "resnet18", "resnet18.pth")
            try:
                pretrained_dict = torch.load(
                    model_path,
                    map_location=map_fct,
                )
            except Exception as e:
                print(f"""Failed to load resnet18 model, be sure to import resnet18.pth 
                at {model_path}""")
                print(e)

=======
            pretrained_dict = torch.load(
                os.path.join(ResNetVerifier.MODEL_PATH, "resnet18", "resnet18.pth"),
                map_location=map_fct,
            )
>>>>>>> f5709ebb
        elif architecture == 34:
            # Load ResNet34
            model = resnet_face34(pretrained=False)
            pretrained_dict = torch.load(
                os.path.join(ResNetVerifier.MODEL_PATH, "resnet34.pth"),
                map_location=map_fct,
            )
        elif architecture == 50:
            # Load ResNet50
            model = resnet_face50(pretrained=False)
            pretrained_dict = torch.load(
                os.path.join(ResNetVerifier.MODEL_PATH, "resnet50.pth"),
                map_location=map_fct,
            )
        else:
            print(f"Unknown ResNet verifier architecture: {architecture}")
            return None

        model.load_state_dict(pretrained_dict)
        model = model.to(self.device)
        model.eval()

        return model<|MERGE_RESOLUTION|>--- conflicted
+++ resolved
@@ -1,16 +1,7 @@
 import os
-import cv2
 import numpy as np
 import torch
-
-<<<<<<< HEAD
-from .models.arcface.trt_model import TrtModel
-import platform
 import torchvision
-=======
-# from .models.arcface.trt_model import TrtModel
-# import platform
->>>>>>> f5709ebb
 
 from .Verifier import Verifier
 
@@ -47,7 +38,7 @@
             return None
 
         img = self.transform(image).type(torch.float).unsqueeze(0)
-        img = (img - 0.5)/0.5 # TODO: Determine if these values are necessary and correct
+        img = (img - 0.5) / 0.5  # TODO: Determine if these values are necessary and correct
         return img
 
     def get_features(self, frame, face_locations):
@@ -67,7 +58,8 @@
 
         batch = None
         for bbox in face_locations:
-            roi = frame[:,
+            roi = frame[
+                :,
                 int(bbox[1]) : int(bbox[1] + bbox[3]),
                 int(bbox[0]) : int(bbox[0] + bbox[2]),
             ]
@@ -76,7 +68,6 @@
                 batch = image
             else:
                 batch = torch.cat((batch, image), dim=0)
-
 
         with torch.no_grad():
             features = self.model(batch).cpu().numpy()
@@ -179,7 +170,6 @@
             #     pretrained_dict = torch.load(model_path)
             # else:
             model = resnet_face18(pretrained=False)
-<<<<<<< HEAD
 
             model_path = os.path.join(ResNetVerifier.MODEL_PATH, "resnet18", "resnet18.pth")
             try:
@@ -188,16 +178,12 @@
                     map_location=map_fct,
                 )
             except Exception as e:
-                print(f"""Failed to load resnet18 model, be sure to import resnet18.pth 
-                at {model_path}""")
+                print(
+                    f"""Failed to load resnet18 model, be sure to import resnet18.pth
+                 at {model_path}"""
+                )
                 print(e)
 
-=======
-            pretrained_dict = torch.load(
-                os.path.join(ResNetVerifier.MODEL_PATH, "resnet18", "resnet18.pth"),
-                map_location=map_fct,
-            )
->>>>>>> f5709ebb
         elif architecture == 34:
             # Load ResNet34
             model = resnet_face34(pretrained=False)
