--- conflicted
+++ resolved
@@ -20,19 +20,13 @@
         head is only useful / used during the training process.
         """
         super(EyeTrackerModel, self).__init__()
-<<<<<<< HEAD
 
         torch.hub._validate_not_a_forked_repo = lambda a, b, c: True
 
         SRC = "pytorch/vision:v0.9.0"
         MODEL = "resnet34"
         self.model = torch.hub.load(SRC, MODEL, pretrained=True)
-=======
-        torch.hub._validate_not_a_forked_repo=lambda a, b, c: True
-        self.model = torch.hub.load(
-            "pytorch/vision:v0.9.0", "resnet34", pretrained=True
-        )
->>>>>>> f7470081
+
         for param in self.model.parameters():
             param.requires_grad = False
 
