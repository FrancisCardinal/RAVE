import cv2
import time
import socketio
import base64
import threading
from pyodas.visualize import VideoSource
from pyodas.io import MicSource

# from tqdm import tqdm

from .face_detection.TrackingManager import TrackingManager
from .face_detection.Pixel2Delay import Pixel2Delay
from .face_detection.Calibration_audio_vision import CalibrationAudioVision
from .eye_tracker.GazeInferer.GazeInfererManager import GazeInfererManager
from RAVE.common.jetson_utils import process_video_source

# from RAVE.face_detection.Direction2Pixel import Direction2Pixel

sio = socketio.Client()


@sio.event
def connect():
    """
    Connects the socket to the web.
    """
    print("connection established to server")
    # Emit the socket id to the server to "authenticate yourself"
    while not sio.connected:
        emit("pythonSocketAuth", "server", {"socketId": sio.get_sid()})
    emit("pythonSocketAuth", "server", {"socketId": sio.get_sid()})


@sio.event
def disconnect():
    """
    Disconnects the socket to the web.
    """
    print("Disconnect to server")


def emit(event_name, destination, payload):
    """
    Emits event to destination.
    Args:
        event_name (string): The name of the event to emit.
        destination (string):
            The destination to emit the event ("client" or "server").
        payload (dict): The information needed to be passed to the destination.
    """
    if sio.connected:
        sio.emit(event_name, {"destination": destination, "payload": payload})


class AppManager:
    """
    Class for managing the output of the tracking to the web

    Args:
        args: Parser args for tracking manager

    Attributes:
        _tracking_manager (TrackingManager):
            Manager for the tracking algorithm
        _pixel_to_delay (Pixel2Delay):
            To obtain the delay of a microphone from a camera pixel
        _args : Parser args for tracking manager
        _frame_output_frequency (flaot):
            Frequency at which we emit a frame to the web
        _delay_update_frequency (float):
            Frequency at which the audio target is updated
        _selected_face (int): Id of the face selected by the web
    """

    def __init__(self, args):
<<<<<<< HEAD
        self._cap = VideoSource(process_video_source(args.video_source), args.width, args.height)
        self._is_alive = True
        self._mic_source = MicSource(args.nb_mic_channels, chunk_size=256)
=======
        Gstreamer_pipeline = 'v4l2src device=/dev/video0 ! video/x-raw, format=UYVY, width=640, heigth=480, framerate=60/1 ! nvvidconv ! video/x-raw(memory:NVMM) ! nvvidconv ! video/x-raw, format=BGRx ! videoconvert ! video/x-raw, format=BGR ! appsink'
        self._cap = VideoSource(Gstreamer_pipeline, args.width, args.height)
        # self._cap.set(cv2.CAP_PROP_FPS, 60)
        self._mic_source = MicSource(8, chunk_size=256, mic_index=4)
>>>>>>> aaa94d56
        self._tracking = True
        self._tracking_manager = TrackingManager(
            cap=self._cap,
            tracker_type="kcf",
            detector_type="yolo",
            verifier_type="arcface",
            frequency=args.freq,
            visualize=args.visualize,
            tracking_or_calib=self.is_tracking,
        )
        self._object_manager = self._tracking_manager.object_manager
<<<<<<< HEAD
        self._pixel_to_delay = Pixel2Delay((args.height, args.width), "./calibration.json")
=======
        self._pixel_to_delay = Pixel2Delay(
            (args.height, args.width), "./calibration_8mics.json"
        )
>>>>>>> aaa94d56
        self._args = args
        self._frame_output_frequency = 1
        self._delay_update_frequency = 0.25
        self._selected_face = None
        self._vision_mode = "mute"
        self._calibrationAudioVision = CalibrationAudioVision(self._cap, self._mic_source, emit)

        # self._gaze_inferer_manager = GazeInfererManager(
        #     args.eye_video_source, "cpu"
        # )

        sio.on("targetSelect", self._update_selected_face)
        sio.on("changeVisionMode", self._change_mode)
        # sio.on("goToEyeTrackingCalibration", self.emit_calibration_list)
        # sio.on(
        #     "startEyeTrackingCalibration",
        #     self._gaze_inferer_manager.start_calibration_thread,
        # )
        # sio.on(
        #     "resumeEyeTrackingCalib",
        #     self._gaze_inferer_manager.resume_calibration_thread,
        # )
        # sio.on(
        #     "pauseEyeTrackingCalib",
        #     self._gaze_inferer_manager.pause_calibration_thread,
        # )
        # sio.on(
        #     "endEyeTrackingCalib",
        #     self._gaze_inferer_manager.end_calibration_thread,
        # )
        # sio.on(
        #     "setOffsetEyeTrackingCalib", self._gaze_inferer_manager.set_offset
        # )
        # sio.on("addEyeTrackingCalib", self._save_eye_calibration)
        # sio.on("selectEyeTrackingCalib", self._select_eye_tracking_calibration)
        # sio.on("deleteEyeTrackingCalib", self._delete_eye_tracking_calibration)
        # sio.on("activateEyeTracking", self.control_eye_tracking)

        # Audio-vision calib
        sio.on("nextCalibTarget", self._calibrationAudioVision.go_next_target)
        sio.on("changeCalibParams", self._calibrationAudioVision.change_nb_points)
        sio.on("goToVisionCalibration", self.start_calib_audio_vision)
        sio.on("quitVisionCalibration", self.stop_calib_audio_vision)

    def timed_callback(self, period, f, *args):
        """
        Will call back the function "f" at a timed interval "period"

        Args:
            period (float): Interval in seconds
            f (callable): Function to call back
            *args: Arguments for the function "f"
        """

        def tick():
            """
            Generator to keep the interval constant
            """
            t = time.time()
            while True:
                t += period
                yield max(t - time.time(), 0)

        g = tick()
        while self._is_alive:
            time.sleep(next(g))
            f(*args)

    def emit_calibration_list(self):
        """
        Sends the updated eye tracker calibration list to the server.
        """
        emit(
            "configList",
            "client",
            {"configuration": self._gaze_inferer_manager.list_calibration},
        )

    def start(self):
        """
        Start the tracking loop and the connection to server.
        """
        # Start server
        sio.connect("ws://localhost:9000")

        # Start tracking thread
        tracking_thread = threading.Thread(
            target=self._tracking_manager.start,
            args=(self._args,),
            daemon=True,
        )
        tracking_thread.start()

        # Start the thread that updates the audio target delay
        target_delays_thread = threading.Thread(
            target=self.timed_callback,
            args=(self._delay_update_frequency, self._update_target_delays),
            daemon=True,
        )
        target_delays_thread.start()

        # Start the thread that updates the audio target delay
        send_to_server_thread = threading.Thread(
            target=self.timed_callback,
            args=(self._frame_output_frequency, self.send_to_server),
            daemon=True,
        )
        send_to_server_thread.start()

    def stop(self):
        """
        Stop the tracking loop and the connection to server.
        """
        # Stop tracking manager
        self._tracking_manager.stop()

        # Stop connection
        self._is_alive = False
        time.sleep(0.1)
        sio.disconnect()

    def is_tracking(self):
        return self._tracking

    def send_to_server(self):
        """
        Function to send the frame to the server
        """
        if self._object_manager.get_last_frame() is not None:
            boundingBoxes = []
            for obj in self._object_manager.tracked_objects.values():
                boundingBoxes.append(
                    {
                        "id": obj.id,
                        "dx": int(obj.bbox[0]),
                        "dy": int(obj.bbox[1]),
                        "width": int(obj.bbox[2]),
                        "height": int(obj.bbox[3]),
                    }
                )

            frame_string = base64.b64encode(cv2.imencode(".jpg", self._object_manager.get_last_frame())[1]).decode()
            emit(
                "newFrameAvailable",
                "client",
                {
                    "base64Frame": frame_string,
                    "dimensions": self._object_manager.get_last_frame().shape,
                    "boundingBoxes": boundingBoxes,
                },
            )

    def start_calib_audio_vision(self):
        print("Start calibration")
        self._tracking = False
        self._calibrationAudioVision.start_calib()

    def stop_calib_audio_vision(self):
        print("Stop Calibration")
        self._calibrationAudioVision.stop_calib()
        self._tracking = True

    def _update_selected_face(self, payload):
        """
        Update the current selected face from the web client
        Args:
            payload (dict): Dictionary containing the id of the
            face selected in the web client.
        """
        self._selected_face = payload["targetId"]
        emit("selectedTarget", "client", {"targetId": self._selected_face})

    def _change_mode(self, payload):
        """
        Changes the vision mode when no faces are detected.
        Args:
            payload (dict):
                Dictionary containing Mode of the vision module
                when no faces are detected('mute' or 'hear').
        """
        self._vision_mode = payload["mode"]

    def _update_target_delays(self):
        """
        Function to send the audio section the target delay
        """
        if self._selected_face in self._object_manager.tracked_objects:
            pass
            # print(
            #     self._pixel_to_delay.get_delay(
            #         self._object_manager.tracked_objects[
            #             self._selected_face
            #         ].landmark
            #     )
            # )
        else:
            pass
            # print(None)

    def stop_tracking(self):
        """
        Clean tracking
        """
        # TODO-JKealey: won't stop the thread maybe have a bool to skip
        #  tracking part and only output frame, maybe use this for the
        #  force refresh
        self._tracking_manager.stop_tracking()

    def _save_eye_calibration(self, payload):
        """
        Calibration is done and saves the nw calibration in a JSON file.
        Args:
            payload(dict): Contains the filename to use
        """
        self._gaze_inferer_manager.save_new_calibration(payload["configName"])
        self.emit_calibration_list()

    def _select_eye_tracking_calibration(self, payload):
        """
        Assigns the calibration to use in eye-tracking mode.
        Args:
            payload(dict): Containing the calibration filename to use.
        """
        self._gaze_inferer_manager.set_selected_calibration_path(payload["name"])

    def _delete_eye_tracking_calibration(self, payload):
        """
        Deletes the selected eye tracking calibration file.
        """
        self._gaze_inferer_manager.delete_calibration(payload["id"])
        self.emit_calibration_list()

    def control_eye_tracking(self, payload):
        """
        Activate and deactivates the eye tracking control mode.
        Args:
            payload (dict): Key onStatus is a boolean True to
             activate or false to stop
        """
        if payload["onStatus"]:
            self._gaze_inferer_manager.start_inference_thread()
        else:
            self._gaze_inferer_manager.stop_inference()<|MERGE_RESOLUTION|>--- conflicted
+++ resolved
@@ -73,16 +73,9 @@
     """
 
     def __init__(self, args):
-<<<<<<< HEAD
         self._cap = VideoSource(process_video_source(args.video_source), args.width, args.height)
         self._is_alive = True
         self._mic_source = MicSource(args.nb_mic_channels, chunk_size=256)
-=======
-        Gstreamer_pipeline = 'v4l2src device=/dev/video0 ! video/x-raw, format=UYVY, width=640, heigth=480, framerate=60/1 ! nvvidconv ! video/x-raw(memory:NVMM) ! nvvidconv ! video/x-raw, format=BGRx ! videoconvert ! video/x-raw, format=BGR ! appsink'
-        self._cap = VideoSource(Gstreamer_pipeline, args.width, args.height)
-        # self._cap.set(cv2.CAP_PROP_FPS, 60)
-        self._mic_source = MicSource(8, chunk_size=256, mic_index=4)
->>>>>>> aaa94d56
         self._tracking = True
         self._tracking_manager = TrackingManager(
             cap=self._cap,
@@ -94,13 +87,7 @@
             tracking_or_calib=self.is_tracking,
         )
         self._object_manager = self._tracking_manager.object_manager
-<<<<<<< HEAD
         self._pixel_to_delay = Pixel2Delay((args.height, args.width), "./calibration.json")
-=======
-        self._pixel_to_delay = Pixel2Delay(
-            (args.height, args.width), "./calibration_8mics.json"
-        )
->>>>>>> aaa94d56
         self._args = args
         self._frame_output_frequency = 1
         self._delay_update_frequency = 0.25
