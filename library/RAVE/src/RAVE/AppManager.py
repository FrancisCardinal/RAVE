import cv2
import time
import socketio
import base64
import threading
from pyodas.visualize import VideoSource
from pyodas.io import MicSource

# from tqdm import tqdm

from .face_detection.TrackingManager import TrackingManager
from .face_detection.Pixel2Delay import Pixel2Delay
from .face_detection.Calibration_audio_vision import CalibrationAudioVision
from .eye_tracker.GazeInferer.GazeInfererManager import GazeInfererManager

# from RAVE.face_detection.Direction2Pixel import Direction2Pixel

sio = socketio.Client()


@sio.event
def connect():
    """
    Connects the socket to the web.
    """
    print("connection established to server")
    # Emit the socket id to the server to "authenticate yourself"
<<<<<<< HEAD

=======
>>>>>>> 4e665b2d
    while not sio.connected:
        emit("pythonSocketAuth", "server", {"socketId": sio.get_sid()})
    emit("pythonSocketAuth", "server", {"socketId": sio.get_sid()})


@sio.event
def disconnect():
    """
    Disconnects the socket to the web.
    """
<<<<<<< HEAD
    print("Socket is disconnected")
=======
    print("Disconnect to server")
>>>>>>> 4e665b2d


def emit(event_name, destination, payload):
    """
    Emits event to destination.
    Args:
        event_name (string): The name of the event to emit.
        destination (string):
            The destination to emit the event ("client" or "server").
        payload (dict): The information needed to be passed to the destination.
    """
    if sio.connected:
        sio.emit(event_name, {"destination": destination, "payload": payload})
<<<<<<< HEAD


def timed_callback(period, f, *args):
    """
    Will call back the function "f" at a timed interval "period"

    Args:
        period (float): Interval in seconds
        f (callable): Function to call back
        *args: Arguments for the function "f"
    """

    def tick():
        """
        Generator to keep the interval constant
        """
        t = time.time()
        while True:
            t += period
            yield max(t - time.time(), 0)

    g = tick()
    while True:
        time.sleep(next(g))
        f(*args)
=======
>>>>>>> 4e665b2d


class AppManager:
    """
    Class for managing the output of the tracking to the web

    Args:
        args: Parser args for tracking manager

    Attributes:
        _tracking_manager (TrackingManager):
            Manager for the tracking algorithm
        _pixel_to_delay (Pixel2Delay):
            To obtain the delay of a microphone from a camera pixel
        _args : Parser args for tracking manager
        _frame_output_frequency (flaot):
            Frequency at which we emit a frame to the web
        _delay_update_frequency (float):
            Frequency at which the audio target is updated
        _selected_face (int): Id of the face selected by the web
    """

    def __init__(self, args):
        self._is_alive = True
        self._cap = VideoSource(args.video_source, args.width, args.height)
        self._cap.set(cv2.CAP_PROP_FPS, 60)
        self._mic_source = MicSource(4, chunk_size=256)
        self._tracking = True
        self._tracking_manager = TrackingManager(
            cap=self._cap,
            tracker_type="kcf",
            detector_type="yolo",
            verifier_type="arcface",
            frequency=args.freq,
            visualize=args.visualize,
            tracking_or_calib=self.is_tracking,
        )
        self._object_manager = self._tracking_manager.object_manager
        self._pixel_to_delay = Pixel2Delay((args.height, args.width), "./calibration.json")
        self._args = args
        self._frame_output_frequency = 1
        self._delay_update_frequency = 0.25
        self._selected_face = None
        self._vision_mode = "mute"
        self._calibrationAudioVision = CalibrationAudioVision(self._cap, self._mic_source, emit)

        self._gaze_inferer_manager = GazeInfererManager(args.eye_video_source, "cpu")

        sio.on("targetSelect", self._update_selected_face)
        sio.on("changeVisionMode", self._change_mode)

        # Eye-tracker
        sio.on("goToEyeTrackingCalibration", self.emit_calibration_list)
        sio.on(
            "startEyeTrackingCalibration",
            self.start_eye_tracking_calibration,
        )
        sio.on(
            "resumeEyeTrackingCalib",
            self._gaze_inferer_manager.resume_calibration_thread,
        )
        sio.on(
            "pauseEyeTrackingCalib",
            self._gaze_inferer_manager.pause_calibration_thread,
        )
        sio.on(
            "endEyeTrackingCalib",
<<<<<<< HEAD
            self.end_eye_tracking_calibration,
=======
            self._gaze_inferer_manager.end_calibration_thread,
>>>>>>> 4e665b2d
        )
        sio.on("setOffsetEyeTrackingCalib", self._gaze_inferer_manager.set_offset)
        sio.on("addEyeTrackingCalib", self._save_eye_calibration)
        sio.on("selectEyeTrackingCalib", self._select_eye_tracking_calibration)
        sio.on("deleteEyeTrackingCalib", self._delete_eye_tracking_calibration)
        sio.on("activateEyeTracking", self.control_eye_tracking)

        # Audio-vision calib
        sio.on("nextCalibTarget", self._calibrationAudioVision.go_next_target)
        sio.on("changeCalibParams", self._calibrationAudioVision.change_nb_points)
        sio.on("goToVisionCalibration", self.start_calib_audio_vision)
        sio.on("quitVisionCalibration", self.stop_calib_audio_vision)

    def timed_callback(self, period, f, *args):
        """
        Will call back the function "f" at a timed interval "period"

        Args:
            period (float): Interval in seconds
            f (callable): Function to call back
            *args: Arguments for the function "f"
        """

        def tick():
            """
            Generator to keep the interval constant
            """
            t = time.time()
            while True:
                t += period
                yield max(t - time.time(), 0)

        g = tick()
        while self._is_alive:
            time.sleep(next(g))
            f(*args)

    def emit_calibration_list(self):
        """
        Sends the updated eye tracker calibration list to the server.
        """
        emit(
            "configList",
            "client",
            {"configuration": self._gaze_inferer_manager.list_calibration},
        )

    def start(self):
        """
        Start the tracking loop and the connection to server.
        """
        # Start server
        sio.connect("ws://localhost:9000")

        # Start tracking thread
        tracking_thread = threading.Thread(
            target=self._tracking_manager.start,
            args=(self._args,),
            daemon=True,
        )
        tracking_thread.start()

        # Start the thread that updates the audio target delay
        target_delays_thread = threading.Thread(
            target=self.timed_callback,
            args=(self._delay_update_frequency, self._update_target_delays),
            daemon=True,
        )
        target_delays_thread.start()

        # Start the thread that updates the audio target delay
        send_to_server_thread = threading.Thread(
            target=self.timed_callback,
            args=(self._frame_output_frequency, self.send_to_server),
            daemon=True,
        )
        send_to_server_thread.start()

    def stop(self):
        """
        Stop the tracking loop and the connection to server.
        """
        # Stop tracking manager
        self._tracking_manager.stop()

        # Stop connection
        self._is_alive = False
        time.sleep(0.1)
        sio.disconnect()

    def is_tracking(self):
        return self._tracking

    def send_to_server(self):
        """
        Function to send the frame to the server
        """
        if self._object_manager.get_last_frame() is not None:
            boundingBoxes = []
            for obj in self._object_manager.tracked_objects.values():
                boundingBoxes.append(
                    {
                        "id": obj.id,
                        "dx": int(obj.bbox[0]),
                        "dy": int(obj.bbox[1]),
                        "width": int(obj.bbox[2]),
                        "height": int(obj.bbox[3]),
                    }
                )

            frame_string = base64.b64encode(cv2.imencode(".jpg", self._object_manager.get_last_frame())[1]).decode()
            emit(
                "newFrameAvailable",
                "client",
                {
                    "base64Frame": frame_string,
                    "dimensions": self._object_manager.get_last_frame().shape,
                    "boundingBoxes": boundingBoxes,
                },
            )

    def start_calib_audio_vision(self):
        print("Start calibration")
        self._tracking = False
        self._calibrationAudioVision.start_calib()

    def stop_calib_audio_vision(self):
        print("Stop Calibration")
        self._calibrationAudioVision.stop_calib()
        self._tracking = True

    def _update_selected_face(self, payload):
        """
        Update the current selected face from the web client
        Args:
            payload (dict): Dictionary containing the id of the
            face selected in the web client.
        """
        self._selected_face = payload["targetId"]
        emit("selectedTarget", "client", {"targetId": self._selected_face})

    def _change_mode(self, payload):
        """
        Changes the vision mode when no faces are detected.
        Args:
            payload (dict):
                Dictionary containing Mode of the vision module
                when no faces are detected('mute' or 'hear').
        """
        self._vision_mode = payload["mode"]

    def _update_target_delays(self):
        """
        Function to send the audio section the target delay
        """
        if self._selected_face in self._object_manager.tracked_objects:
            pass
            # print(
            #     self._pixel_to_delay.get_delay(
            #         self._tracking_manager.tracked_objects[
            #             self._selected_face
            #         ].landmark
            #     )
            # )
        else:
            pass
            # print(None)

    def stop_tracking(self):
        """
        Clean tracking
        """
        # TODO-JKealey: won't stop the thread maybe have a bool to skip
        #  tracking part and only output frame, maybe use this for the
        #  force refresh
        self._tracking_manager.stop_tracking()

    def _save_eye_calibration(self, payload):
        """
        Calibration is done and saves the nw calibration in a JSON file.
        Args:
            payload(dict): Contains the filename to use
        """
        self._gaze_inferer_manager.save_new_calibration(payload["configName"])
        self.emit_calibration_list()

    def _select_eye_tracking_calibration(self, payload):
        """
        Assigns the calibration to use in eye-tracking mode.
        Args:
            payload(dict): Containing the calibration filename to use.
        """
        self._gaze_inferer_manager.set_selected_calibration_path(payload["name"])

    def _delete_eye_tracking_calibration(self, payload):
        """
        Deletes the selected eye tracking calibration file.
        """
        self._gaze_inferer_manager.delete_calibration(payload["id"])
        self.emit_calibration_list()

    def control_eye_tracking(self, payload):
        """
        Activate and deactivates the eye tracking control mode.
        Args:
            payload (dict): Key onStatus is a boolean True to
             activate or false to stop
        """
        if payload["onStatus"]:
            self._gaze_inferer_manager.start_inference_thread()
        else:
            self._gaze_inferer_manager.stop_inference()

    def start_eye_tracking_calibration(self):
        self._tracking = False
        self._gaze_inferer_manager.start_calibration_thread()

    def end_eye_tracking_calibration(self):
        self._gaze_inferer_manager.end_calibration_thread()
        self._tracking = True<|MERGE_RESOLUTION|>--- conflicted
+++ resolved
@@ -25,10 +25,6 @@
     """
     print("connection established to server")
     # Emit the socket id to the server to "authenticate yourself"
-<<<<<<< HEAD
-
-=======
->>>>>>> 4e665b2d
     while not sio.connected:
         emit("pythonSocketAuth", "server", {"socketId": sio.get_sid()})
     emit("pythonSocketAuth", "server", {"socketId": sio.get_sid()})
@@ -39,11 +35,7 @@
     """
     Disconnects the socket to the web.
     """
-<<<<<<< HEAD
-    print("Socket is disconnected")
-=======
     print("Disconnect to server")
->>>>>>> 4e665b2d
 
 
 def emit(event_name, destination, payload):
@@ -57,34 +49,6 @@
     """
     if sio.connected:
         sio.emit(event_name, {"destination": destination, "payload": payload})
-<<<<<<< HEAD
-
-
-def timed_callback(period, f, *args):
-    """
-    Will call back the function "f" at a timed interval "period"
-
-    Args:
-        period (float): Interval in seconds
-        f (callable): Function to call back
-        *args: Arguments for the function "f"
-    """
-
-    def tick():
-        """
-        Generator to keep the interval constant
-        """
-        t = time.time()
-        while True:
-            t += period
-            yield max(t - time.time(), 0)
-
-    g = tick()
-    while True:
-        time.sleep(next(g))
-        f(*args)
-=======
->>>>>>> 4e665b2d
 
 
 class AppManager:
@@ -125,7 +89,7 @@
         self._object_manager = self._tracking_manager.object_manager
         self._pixel_to_delay = Pixel2Delay((args.height, args.width), "./calibration.json")
         self._args = args
-        self._frame_output_frequency = 1
+        self._frame_output_frequency = 0.05
         self._delay_update_frequency = 0.25
         self._selected_face = None
         self._vision_mode = "mute"
@@ -152,11 +116,7 @@
         )
         sio.on(
             "endEyeTrackingCalib",
-<<<<<<< HEAD
             self.end_eye_tracking_calibration,
-=======
-            self._gaze_inferer_manager.end_calibration_thread,
->>>>>>> 4e665b2d
         )
         sio.on("setOffsetEyeTrackingCalib", self._gaze_inferer_manager.set_offset)
         sio.on("addEyeTrackingCalib", self._save_eye_calibration)
