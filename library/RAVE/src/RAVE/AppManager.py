--- conflicted
+++ resolved
@@ -73,15 +73,9 @@
     """
 
     def __init__(self, args):
-<<<<<<< HEAD
         self._cap = VideoSource(process_video_source(args.video_source), args.width, args.height)
-        self._mic_source = MicSource(4, chunk_size=256)
-=======
         self._is_alive = True
-        self._cap = VideoSource(args.video_source, args.width, args.height)
-        self._cap.set(cv2.CAP_PROP_FPS, 60)
         self._mic_source = MicSource(args.nb_mic_channels, chunk_size=256)
->>>>>>> a2bac396
         self._tracking = True
         self._tracking_manager = TrackingManager(
             cap=self._cap,
@@ -101,7 +95,6 @@
         self._vision_mode = "mute"
         self._calibrationAudioVision = CalibrationAudioVision(self._cap, self._mic_source, emit)
 
-<<<<<<< HEAD
         # self._gaze_inferer_manager = GazeInfererManager(
         #     args.eye_video_source, "cpu"
         # )
@@ -132,34 +125,6 @@
         # sio.on("selectEyeTrackingCalib", self._select_eye_tracking_calibration)
         # sio.on("deleteEyeTrackingCalib", self._delete_eye_tracking_calibration)
         # sio.on("activateEyeTracking", self.control_eye_tracking)
-=======
-        self._gaze_inferer_manager = GazeInfererManager(args.eye_video_source, "cpu")
-
-        sio.on("targetSelect", self._update_selected_face)
-        sio.on("changeVisionMode", self._change_mode)
-        sio.on("goToEyeTrackingCalibration", self.emit_calibration_list)
-        sio.on(
-            "startEyeTrackingCalibration",
-            self._gaze_inferer_manager.start_calibration_thread,
-        )
-        sio.on(
-            "resumeEyeTrackingCalib",
-            self._gaze_inferer_manager.resume_calibration_thread,
-        )
-        sio.on(
-            "pauseEyeTrackingCalib",
-            self._gaze_inferer_manager.pause_calibration_thread,
-        )
-        sio.on(
-            "endEyeTrackingCalib",
-            self._gaze_inferer_manager.end_calibration_thread,
-        )
-        sio.on("setOffsetEyeTrackingCalib", self._gaze_inferer_manager.set_offset)
-        sio.on("addEyeTrackingCalib", self._save_eye_calibration)
-        sio.on("selectEyeTrackingCalib", self._select_eye_tracking_calibration)
-        sio.on("deleteEyeTrackingCalib", self._delete_eye_tracking_calibration)
-        sio.on("activateEyeTracking", self.control_eye_tracking)
->>>>>>> a2bac396
 
         # Audio-vision calib
         sio.on("nextCalibTarget", self._calibrationAudioVision.go_next_target)
