--- conflicted
+++ resolved
@@ -25,8 +25,17 @@
     """
     print("connection established to server")
     # Emit the socket id to the server to "authenticate yourself"
-
+    while not sio.connected:
+        emit("pythonSocketAuth", "server", {"socketId": sio.get_sid()})
     emit("pythonSocketAuth", "server", {"socketId": sio.get_sid()})
+
+
+@sio.event
+def disconnect():
+    """
+    Disconnects the socket to the web.
+    """
+    print("Disconnect to server")
 
 
 def emit(event_name, destination, payload):
@@ -38,7 +47,8 @@
             The destination to emit the event ("client" or "server").
         payload (dict): The information needed to be passed to the destination.
     """
-    sio.emit(event_name, {"destination": destination, "payload": payload})
+    if sio.connected:
+        sio.emit(event_name, {"destination": destination, "payload": payload})
 
 
 class AppManager:
@@ -62,17 +72,10 @@
     """
 
     def __init__(self, args):
-<<<<<<< HEAD
-        Gstreamer_pipeline = 'v4l2src device=/dev/video0 ! video/x-raw, format=UYVY, width=640, heigth=480, framerate=60/1 ! nvvidconv ! video/x-raw(memory:NVMM) ! nvvidconv ! video/x-raw, format=BGRx ! videoconvert ! video/x-raw, format=BGR ! appsink'
-        self._cap = VideoSource(Gstreamer_pipeline, args.width, args.height)
-        # self._cap.set(cv2.CAP_PROP_FPS, 60)
-        self._mic_source = MicSource(8, chunk_size=256, mic_index=4)
-=======
         self._is_alive = True
         self._cap = VideoSource(args.video_source, args.width, args.height)
         self._cap.set(cv2.CAP_PROP_FPS, 60)
         self._mic_source = MicSource(4, chunk_size=256)
->>>>>>> 7b072093
         self._tracking = True
         self._tracking_manager = TrackingManager(
             cap=self._cap,
@@ -84,52 +87,14 @@
             tracking_or_calib=self.is_tracking,
         )
         self._object_manager = self._tracking_manager.object_manager
-<<<<<<< HEAD
-        self._pixel_to_delay = Pixel2Delay(
-            (args.height, args.width), "./calibration_8mics.json"
-        )
-=======
         self._pixel_to_delay = Pixel2Delay((args.height, args.width), "./calibration.json")
->>>>>>> 7b072093
         self._args = args
-        self._frame_output_frequency = 0.05
+        self._frame_output_frequency = 1
         self._delay_update_frequency = 0.25
         self._selected_face = None
         self._vision_mode = "mute"
         self._calibrationAudioVision = CalibrationAudioVision(self._cap, self._mic_source, emit)
 
-<<<<<<< HEAD
-        # self._gaze_inferer_manager = GazeInfererManager(
-        #     args.eye_video_source, "cpu"
-        # )
-
-        sio.on("targetSelect", self._update_selected_face)
-        sio.on("changeVisionMode", self._change_mode)
-        # sio.on("goToEyeTrackingCalibration", self.emit_calibration_list)
-        # sio.on(
-        #     "startEyeTrackingCalibration",
-        #     self._gaze_inferer_manager.start_calibration_thread,
-        # )
-        # sio.on(
-        #     "resumeEyeTrackingCalib",
-        #     self._gaze_inferer_manager.resume_calibration_thread,
-        # )
-        # sio.on(
-        #     "pauseEyeTrackingCalib",
-        #     self._gaze_inferer_manager.pause_calibration_thread,
-        # )
-        # sio.on(
-        #     "endEyeTrackingCalib",
-        #     self._gaze_inferer_manager.end_calibration_thread,
-        # )
-        # sio.on(
-        #     "setOffsetEyeTrackingCalib", self._gaze_inferer_manager.set_offset
-        # )
-        # sio.on("addEyeTrackingCalib", self._save_eye_calibration)
-        # sio.on("selectEyeTrackingCalib", self._select_eye_tracking_calibration)
-        # sio.on("deleteEyeTrackingCalib", self._delete_eye_tracking_calibration)
-        # sio.on("activateEyeTracking", self.control_eye_tracking)
-=======
         self._gaze_inferer_manager = GazeInfererManager(args.eye_video_source, "cpu")
 
         sio.on("targetSelect", self._update_selected_face)
@@ -156,7 +121,6 @@
         sio.on("selectEyeTrackingCalib", self._select_eye_tracking_calibration)
         sio.on("deleteEyeTrackingCalib", self._delete_eye_tracking_calibration)
         sio.on("activateEyeTracking", self.control_eye_tracking)
->>>>>>> 7b072093
 
         # Audio-vision calib
         sio.on("nextCalibTarget", self._calibrationAudioVision.go_next_target)
@@ -229,15 +193,10 @@
         )
         send_to_server_thread.start()
 
-        # # Anthony: Test to stop all after 10 seconds
-        # time.sleep(10)
-        # self.stop()
-
     def stop(self):
         """
         Stop the tracking loop and the connection to server.
         """
-
         # Stop tracking manager
         self._tracking_manager.stop()
 
@@ -315,7 +274,7 @@
             pass
             # print(
             #     self._pixel_to_delay.get_delay(
-            #         self._object_manager.tracked_objects[
+            #         self._tracking_manager.tracked_objects[
             #             self._selected_face
             #         ].landmark
             #     )
