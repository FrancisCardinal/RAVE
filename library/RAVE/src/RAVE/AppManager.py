--- conflicted
+++ resolved
@@ -10,15 +10,11 @@
 
 from .face_detection.TrackingManager import TrackingManager
 from .face_detection.Pixel2Delay import Pixel2Delay
-<<<<<<< HEAD
-
-from .audio.AudioManager import AudioManager
-=======
 from .face_detection.Calibration_audio_vision import CalibrationAudioVision
 from .eye_tracker.GazeInferer.GazeInfererManager import GazeInfererManager
->>>>>>> 4e665b2d
 
 # from RAVE.face_detection.Direction2Pixel import Direction2Pixel
+
 
 sio = socketio.Client()
 
@@ -91,10 +87,7 @@
             visualize=args.visualize,
             tracking_or_calib=self.is_tracking,
         )
-<<<<<<< HEAD
-=======
         self._object_manager = self._tracking_manager.object_manager
->>>>>>> 4e665b2d
         self._pixel_to_delay = Pixel2Delay((args.height, args.width), "./calibration.json")
         self._args = args
         self._frame_output_frequency = 1
@@ -104,9 +97,6 @@
         self._calibrationAudioVision = CalibrationAudioVision(self._cap, self._mic_source, emit)
 
         self._gaze_inferer_manager = GazeInfererManager(args.eye_video_source, "cpu")
-
-        self._audio_manager = AudioManager()
-        self._audio_manager.init_app(save_input=True, save_output=True, passthrough_mode=True, output_path="")
 
         sio.on("targetSelect", self._update_selected_face)
         sio.on("changeVisionMode", self._change_mode)
@@ -218,12 +208,6 @@
 
     def is_tracking(self):
         return self._tracking
-
-        # Start audio thread
-        threading.Thread(
-            target=self._audio_manager.start_app,
-            daemon=True,
-        ).start()
 
     def send_to_server(self):
         """
@@ -242,11 +226,7 @@
                     }
                 )
 
-<<<<<<< HEAD
-            frame_string = base64.b64encode(cv2.imencode(".jpg", self._tracking_manager.last_frame)[1]).decode()
-=======
             frame_string = base64.b64encode(cv2.imencode(".jpg", self._object_manager.get_last_frame())[1]).decode()
->>>>>>> 4e665b2d
             emit(
                 "newFrameAvailable",
                 "client",
@@ -291,12 +271,6 @@
         """
         Function to send the audio section the target delay
         """
-<<<<<<< HEAD
-        if self._selected_face in self._tracking_manager.tracked_objects:
-            pixel_val = self._tracking_manager.tracked_objects[self._selected_face].landmark
-            print(pixel_val)
-            delay = self._pixel_to_delay.get_delay(pixel_val)
-=======
         if self._selected_face in self._object_manager.tracked_objects:
             pass
             # print(
@@ -306,7 +280,6 @@
             #         ].landmark
             #     )
             # )
->>>>>>> 4e665b2d
         else:
             delay = None
             print(None)
