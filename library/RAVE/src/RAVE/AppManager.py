--- conflicted
+++ resolved
@@ -12,11 +12,8 @@
 from .face_detection.Pixel2Delay import Pixel2Delay
 from .face_detection.Calibration_audio_vision import CalibrationAudioVision
 from .eye_tracker.GazeInferer.GazeInfererManager import GazeInfererManager
-<<<<<<< HEAD
+from RAVE.common.jetson_utils import process_video_source
 from .audio.AudioManager import AudioManager
-=======
-from RAVE.common.jetson_utils import process_video_source
->>>>>>> f819577a
 
 # from RAVE.face_detection.Direction2Pixel import Direction2Pixel
 
@@ -100,16 +97,12 @@
         self._vision_mode = "mute"
         self._calibrationAudioVision = CalibrationAudioVision(self._cap, self._mic_source, emit)
 
-<<<<<<< HEAD
-        self._gaze_inferer_manager = GazeInfererManager(args.eye_video_source, "cpu")
+        # self._gaze_inferer_manager = GazeInfererManager(
+        #     args.eye_video_source, "cpu"
+        # )
         
         self._audio_manager = AudioManager()
         self._audio_manager.init_app(save_input=True, save_output=True, passthrough_mode=False, output_path='.')
-=======
-        # self._gaze_inferer_manager = GazeInfererManager(
-        #     args.eye_video_source, "cpu"
-        # )
->>>>>>> f819577a
 
         sio.on("targetSelect", self._update_selected_face)
         sio.on("changeVisionMode", self._change_mode)
