--- conflicted
+++ resolved
@@ -85,10 +85,7 @@
     args = parser.parse_args()
 
     manager = AppManager(args)
-<<<<<<< HEAD
-=======
 
->>>>>>> d179a56e
     try:
         manager.start()
         while True:
