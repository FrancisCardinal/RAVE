import argparse
from time import sleep

from RAVE.AppManager import AppManager
<<<<<<< HEAD
from RAVE.common.jetson_utils import is_jetson, process_video_source

CAMERA_DATA="""<?xml version='1.0'?><opencv_storage><cameraMatrix type_id='opencv-matrix'><rows>3</rows>
<cols>3</cols><dt>f</dt><data>340.60994606 0.0 325.7756748 0.0 341.93970667 242.46219777 0.0 0.0 1.0</data>
</cameraMatrix><distCoeffs type_id='opencv-matrix'><rows>5</rows><cols>1</cols><dt>f</dt>
<data>-3.07926877e-01 9.16280959e-02 9.46074597e-04 3.07906550e-04 -1.17169354e-02</data></distCoeffs></opencv_storage>"""
=======
from RAVE.common.jetson_utils import is_jetson
>>>>>>> 5ac76ed1

if __name__ == "__main__":
    parser = argparse.ArgumentParser(description="Web interface for face tracking")

    parser.add_argument(
<<<<<<< HEAD
        "--video_source",
        dest="video_source",
        type=int,
        help="Video input source identifier for face tracking camera",
        default= "0" if not is_jetson() 
        else f"""v4l2src device=/dev/video0 ! video/x-raw, format=UYVY, width=640, heigth=480, framerate=30/1 
        ! nvvidconv ! video/x-raw(memory:NVMM) 
        ! nvvidconv ! video/x-raw, format=BGRx 
        ! videoconvert ! video/x-raw, format=BGR 
        ! videoconvert ! cameraundistort  settings=\"{CAMERA_DATA}\" 
        ! videoconvert ! appsink""",
    )
    parser.add_argument(
=======
>>>>>>> 5ac76ed1
        "--eye_video_source",
        dest="eye_video_source",
        type=int,
        help="Video input source identifier for eye tracker camera",
        default="1"
        if not is_jetson()
        else """v4l2src device=/dev/video1 ! video/x-raw, format=UYVY, width=640, heigth=480,
         framerate=60/1 ! nvvidconv ! video/x-raw(memory:NVMM) ! nvvidconv ! video/x-raw, format=BGRx
          ! videoconvert ! video/x-raw, format=BGR ! appsink""",
    )
    parser.add_argument(
        "--nb_mic_channels",
        dest="nb_mic_channels",
        type=int,
        help="Set the number of microphone channels",
        default=2,
    )
    parser.add_argument(
        "--video_source",
        dest="video_source",
        type=str,
        help="Video input source identifier",
        default="0"
        if not is_jetson()
        else """v4l2src device=/dev/video0 ! video/x-raw, format=UYVY, width=640, heigth=480,
         framerate=60/1 ! nvvidconv ! video/x-raw(memory:NVMM) ! nvvidconv ! video/x-raw, format=BGRx
          ! videoconvert ! video/x-raw, format=BGR ! appsink""",
    )
    parser.add_argument(
        "--flip",
        dest="flip",
        help="Flip display orientation by 180 degrees on horizontal axis",
        action="store_true",
    )
    parser.add_argument(
        "--flip_display_dim",
        dest="flip_display_dim",
        help="If true, will flip window dimensions to (height, width)",
        action="store_true",
    )
    parser.add_argument(
        "--undistort",
        dest="undistort",
        help="If true, will correct fish-eye distortion from camera according to hardcoded K & D matrices",
        action="store_true",
    )
    parser.add_argument(
        "--height",
        dest="height",
        type=int,
        help="Height of the image to be captured by the camera",
        default=480,
    )
    parser.add_argument(
        "--width",
        dest="width",
        type=int,
        help="Width of the image to be captured by the camera",
        default=640,
    )
    parser.add_argument(
        "--freq",
        dest="freq",
        type=float,
        help="Update frequency for the face detector (for adaptive scaling)",
        default=1,
    )
    parser.add_argument(
        "--headless",
        dest="headless",
        help="If true, will show the different tracking frames",
        action="store_true",
    )
    parser.add_argument(
        "--show_preprocess",
        dest="show_preprocess",
        help="If true, will show the preprocess debug window",
        action="store_true",
    )
    parser.add_argument(
        "--show_detector",
        dest="show_detector",
        help="If true, will show the detector debug window",
        action="store_true",
    )
    args = parser.parse_args()

    manager = AppManager(args)
    try:
        manager.start()
        while True:
            sleep(1)
    except KeyboardInterrupt:
        manager.stop()
        quit()<|MERGE_RESOLUTION|>--- conflicted
+++ resolved
@@ -2,22 +2,17 @@
 from time import sleep
 
 from RAVE.AppManager import AppManager
-<<<<<<< HEAD
 from RAVE.common.jetson_utils import is_jetson, process_video_source
 
 CAMERA_DATA="""<?xml version='1.0'?><opencv_storage><cameraMatrix type_id='opencv-matrix'><rows>3</rows>
 <cols>3</cols><dt>f</dt><data>340.60994606 0.0 325.7756748 0.0 341.93970667 242.46219777 0.0 0.0 1.0</data>
 </cameraMatrix><distCoeffs type_id='opencv-matrix'><rows>5</rows><cols>1</cols><dt>f</dt>
 <data>-3.07926877e-01 9.16280959e-02 9.46074597e-04 3.07906550e-04 -1.17169354e-02</data></distCoeffs></opencv_storage>"""
-=======
-from RAVE.common.jetson_utils import is_jetson
->>>>>>> 5ac76ed1
 
 if __name__ == "__main__":
     parser = argparse.ArgumentParser(description="Web interface for face tracking")
 
     parser.add_argument(
-<<<<<<< HEAD
         "--video_source",
         dest="video_source",
         type=int,
@@ -31,8 +26,6 @@
         ! videoconvert ! appsink""",
     )
     parser.add_argument(
-=======
->>>>>>> 5ac76ed1
         "--eye_video_source",
         dest="eye_video_source",
         type=int,
@@ -51,17 +44,6 @@
         default=2,
     )
     parser.add_argument(
-        "--video_source",
-        dest="video_source",
-        type=str,
-        help="Video input source identifier",
-        default="0"
-        if not is_jetson()
-        else """v4l2src device=/dev/video0 ! video/x-raw, format=UYVY, width=640, heigth=480,
-         framerate=60/1 ! nvvidconv ! video/x-raw(memory:NVMM) ! nvvidconv ! video/x-raw, format=BGRx
-          ! videoconvert ! video/x-raw, format=BGR ! appsink""",
-    )
-    parser.add_argument(
         "--flip",
         dest="flip",
         help="Flip display orientation by 180 degrees on horizontal axis",
@@ -71,12 +53,6 @@
         "--flip_display_dim",
         dest="flip_display_dim",
         help="If true, will flip window dimensions to (height, width)",
-        action="store_true",
-    )
-    parser.add_argument(
-        "--undistort",
-        dest="undistort",
-        help="If true, will correct fish-eye distortion from camera according to hardcoded K & D matrices",
         action="store_true",
     )
     parser.add_argument(
