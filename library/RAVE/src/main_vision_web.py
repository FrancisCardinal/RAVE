import argparse
from time import sleep

from RAVE.AppManager import AppManager
from RAVE.common.jetson_utils import is_jetson, process_video_source

CAMERA_DATA="""<?xml version='1.0'?><opencv_storage><cameraMatrix type_id='opencv-matrix'><rows>3</rows>
<cols>3</cols><dt>f</dt><data>340.60994606 0.0 325.7756748 0.0 341.93970667 242.46219777 0.0 0.0 1.0</data>
</cameraMatrix><distCoeffs type_id='opencv-matrix'><rows>5</rows><cols>1</cols><dt>f</dt>
<data>-3.07926877e-01 9.16280959e-02 9.46074597e-04 3.07906550e-04 -1.17169354e-02</data></distCoeffs></opencv_storage>"""

if __name__ == "__main__":
    parser = argparse.ArgumentParser(description="Web interface for face tracking")

    parser.add_argument(
        "--video_source",
        dest="video_source",
        type=str,
        help="Video input source identifier for face tracking camera",
        default= "0" if not is_jetson() 
        else f"""v4l2src device=/dev/video0 ! video/x-raw, format=UYVY, width=640, heigth=480, framerate=30/1 
        ! nvvidconv ! video/x-raw(memory:NVMM) 
        ! nvvidconv ! video/x-raw, format=BGRx 
        ! videoconvert ! video/x-raw, format=BGR 
        ! videoconvert ! cameraundistort  settings=\"{CAMERA_DATA}\" 
        ! videoconvert ! appsink""",
    )
    parser.add_argument(
        "--eye_video_source",
        dest="eye_video_source",
        type=str,
        help="Video input source identifier for eye tracker camera",
        default="1"
        if not is_jetson()
        else """v4l2src device=/dev/video1 ! video/x-raw, format=UYVY, width=640, heigth=480,
         framerate=60/1 ! nvvidconv ! video/x-raw(memory:NVMM) ! nvvidconv ! video/x-raw, format=BGRx
          ! videoconvert ! video/x-raw, format=BGR ! appsink""",
    )
    parser.add_argument(
        "--nb_mic_channels",
        dest="nb_mic_channels",
        type=int,
        help="Set the number of microphone channels",
        default=2,
    )
    parser.add_argument(
<<<<<<< HEAD
=======
        "--video_source",
        dest="video_source",
        type=str,
        help="Video input source identifier",
        default="0"
        if not is_jetson()
        else """v4l2src device=/dev/video0 ! video/x-raw, format=UYVY, width=640, heigth=480,
         framerate=30/1 ! nvvidconv ! video/x-raw(memory:NVMM) ! nvvidconv ! video/x-raw, format=BGRx
          ! videoconvert ! video/x-raw, format=BGR ! appsink""",
    )
    parser.add_argument(
>>>>>>> f5709ebb
        "--flip",
        dest="flip",
        help="Flip display orientation by 180 degrees on horizontal axis",
        action="store_true",
    )
    parser.add_argument(
        "--flip_display_dim",
        dest="flip_display_dim",
        help="If true, will flip window dimensions to (height, width)",
        action="store_true",
    )
    parser.add_argument(
        "--height",
        dest="height",
        type=int,
        help="Height of the image to be captured by the camera",
        default=480,
    )
    parser.add_argument(
        "--width",
        dest="width",
        type=int,
        help="Width of the image to be captured by the camera",
        default=640,
    )
    parser.add_argument(
        "--freq",
        dest="freq",
        type=float,
        help="Update frequency for the face detector (for adaptive scaling)",
        default=0.75,
    )
    parser.add_argument(
        "--headless",
        dest="headless",
        help="If true, will show the different tracking frames",
        action="store_true",
    )
    parser.add_argument(
        "--show_preprocess",
        dest="show_preprocess",
        help="If true, will show the preprocess debug window",
        action="store_true",
    )
    parser.add_argument(
        "--show_detector",
        dest="show_detector",
        help="If true, will show the detector debug window",
        action="store_true",
    )
    args = parser.parse_args()

    manager = AppManager(args)
    try:
        manager.start()
        while True:
            sleep(1)
    except KeyboardInterrupt:
        manager.stop()
        quit()<|MERGE_RESOLUTION|>--- conflicted
+++ resolved
@@ -2,12 +2,13 @@
 from time import sleep
 
 from RAVE.AppManager import AppManager
-from RAVE.common.jetson_utils import is_jetson, process_video_source
+from RAVE.common.jetson_utils import is_jetson
 
-CAMERA_DATA="""<?xml version='1.0'?><opencv_storage><cameraMatrix type_id='opencv-matrix'><rows>3</rows>
+CAMERA_DATA = """<?xml version='1.0'?><opencv_storage><cameraMatrix type_id='opencv-matrix'><rows>3</rows>
 <cols>3</cols><dt>f</dt><data>340.60994606 0.0 325.7756748 0.0 341.93970667 242.46219777 0.0 0.0 1.0</data>
 </cameraMatrix><distCoeffs type_id='opencv-matrix'><rows>5</rows><cols>1</cols><dt>f</dt>
-<data>-3.07926877e-01 9.16280959e-02 9.46074597e-04 3.07906550e-04 -1.17169354e-02</data></distCoeffs></opencv_storage>"""
+<data>-3.07926877e-01 9.16280959e-02 9.46074597e-04 3.07906550e-04 -1.17169354e-02</data>
+</distCoeffs></opencv_storage>"""
 
 if __name__ == "__main__":
     parser = argparse.ArgumentParser(description="Web interface for face tracking")
@@ -17,13 +18,14 @@
         dest="video_source",
         type=str,
         help="Video input source identifier for face tracking camera",
-        default= "0" if not is_jetson() 
-        else f"""v4l2src device=/dev/video0 ! video/x-raw, format=UYVY, width=640, heigth=480, framerate=30/1 
-        ! nvvidconv ! video/x-raw(memory:NVMM) 
-        ! nvvidconv ! video/x-raw, format=BGRx 
-        ! videoconvert ! video/x-raw, format=BGR 
-        ! videoconvert ! cameraundistort  settings=\"{CAMERA_DATA}\" 
-        ! videoconvert ! appsink""",
+        default="0"
+        if not is_jetson()
+        else f"""v4l2src device=/dev/video0 ! video/x-raw, format=UYVY, width=640, heigth=480, framerate=30/1
+         ! nvvidconv ! video/x-raw(memory:NVMM)
+         ! nvvidconv ! video/x-raw, format=BGRx
+         ! videoconvert ! video/x-raw, format=BGR
+         ! videoconvert ! cameraundistort  settings=\"{CAMERA_DATA}\"
+         ! videoconvert ! appsink""",
     )
     parser.add_argument(
         "--eye_video_source",
@@ -44,20 +46,6 @@
         default=2,
     )
     parser.add_argument(
-<<<<<<< HEAD
-=======
-        "--video_source",
-        dest="video_source",
-        type=str,
-        help="Video input source identifier",
-        default="0"
-        if not is_jetson()
-        else """v4l2src device=/dev/video0 ! video/x-raw, format=UYVY, width=640, heigth=480,
-         framerate=30/1 ! nvvidconv ! video/x-raw(memory:NVMM) ! nvvidconv ! video/x-raw, format=BGRx
-          ! videoconvert ! video/x-raw, format=BGR ! appsink""",
-    )
-    parser.add_argument(
->>>>>>> f5709ebb
         "--flip",
         dest="flip",
         help="Flip display orientation by 180 degrees on horizontal axis",
