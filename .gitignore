# Byte-compiled / optimized / DLL files
__pycache__/
*.py[cod]
*$py.class

# C extensions
*.so

# Distribution / packaging
.Python
build/
develop-eggs/
dist/
downloads/
eggs/
.eggs/
lib/
lib64/
parts/
sdist/
var/
wheels/
pip-wheel-metadata/
share/python-wheels/
*.egg-info/
.installed.cfg
*.egg
MANIFEST

# PyInstaller
#  Usually these files are written by a python script from a template
#  before PyInstaller builds the exe, so as to inject date/other infos into it.
*.manifest
*.spec

# Installer logs
pip-log.txt
pip-delete-this-directory.txt

# Unit test / coverage reports
htmlcov/
.tox/
.nox/
.coverage
.coverage.*
.cache
nosetests.xml
coverage.xml
*.cover
*.py,cover
.hypothesis/
.pytest_cache/

# Translations
*.mo
*.pot

# Django stuff:
*.log
local_settings.py
db.sqlite3
db.sqlite3-journal

# Flask stuff:
instance/
.webassets-cache

# Scrapy stuff:
.scrapy

# Sphinx documentation
docs/_build/

# PyBuilder
target/

# Jupyter Notebook
.ipynb_checkpoints

# IPython
profile_default/
ipython_config.py

# pyenv
.python-version

# pipenv
#   According to pypa/pipenv#598, it is recommended to include Pipfile.lock in version control.
#   However, in case of collaboration, if having platform-specific dependencies or dependencies
#   having no cross-platform support, pipenv may install dependencies that don't work, or not
#   install all needed dependencies.
#Pipfile.lock

# PEP 582; used by e.g. github.com/David-OConnor/pyflow
__pypackages__/

# Celery stuff
celerybeat-schedule
celerybeat.pid

# SageMath parsed files
*.sage.py

# Environments
.env
.venv
env/
venv/
ENV/
env.bak/
venv.bak/

# Spyder project settings
.spyderproject
.spyproject

# Rope project settings
.ropeproject

# mkdocs documentation
/site

# mypy
.mypy_cache/
.dmypy.json
dmypy.json

# Pyre type checker
.pyre/

# PyCharm:
.idea/

<<<<<<< HEAD
# VSCode
.vscode/

# Mac
.DS_Store
=======
# rave web
/rave-server/node_modules/
/rave-web/node_modules/
>>>>>>> d09da087
<|MERGE_RESOLUTION|>--- conflicted
+++ resolved
@@ -131,14 +131,12 @@
 # PyCharm:
 .idea/
 
-<<<<<<< HEAD
+# rave web
+/rave-server/node_modules/
+/rave-web/node_modules/
+
 # VSCode
 .vscode/
 
 # Mac
-.DS_Store
-=======
-# rave web
-/rave-server/node_modules/
-/rave-web/node_modules/
->>>>>>> d09da087
+.DS_Store