{
  "name": "rave-web",
  "version": "0.1.0",
  "private": true,
  "dependencies": {
<<<<<<< HEAD
    "@emotion/react": "^11.8.1",
    "@emotion/styled": "^11.8.1",
    "@mui/material": "^5.4.3",
=======
    "@emotion/react": "^11.7.1",
    "@emotion/styled": "^11.6.0",
    "@mui/material": "^5.2.7",
    "@mui/types": "^7.1.2",
>>>>>>> 052bc302
    "@testing-library/jest-dom": "^5.16.1",
    "@testing-library/react": "^12.1.2",
    "@testing-library/user-event": "^13.5.0",
    "@types/jest": "^27.4.1",
    "@types/react": "^17.0.39",
    "@types/react-dom": "^17.0.11",
    "i18next": "^21.6.7",
    "rave-protocol": "file:../rave-protocol",
    "react": "^17.0.2",
    "react-device-detect": "^2.1.2",
    "react-dom": "^17.0.2",
    "react-i18next": "^11.15.3",
    "react-router-dom": "^6.2.1",
    "react-scripts": "5.0.0",
    "socket.io-client": "^4.0.0",
    "typescript": "^4.6.2",
    "web-vitals": "^2.1.3"
  },
  "scripts": {
    "start": "react-app-rewired start",
    "build": "react-app-rewired build",
    "test": "react-app-rewired test",
    "eject": "react-scripts eject",
    "lint": "eslint --fix"
  },
  "eslintConfig": {
    "extends": [
      "eslint:recommended",
      "plugin:react-hooks/recommended",
      "plugin:react/recommended",
      "react-app",
      "react-app/jest"
    ]
  },
  "browserslist": {
    "production": [
      ">0.2%",
      "not dead",
      "not op_mini all"
    ],
    "development": [
      "last 1 chrome version",
      "last 1 firefox version",
      "last 1 safari version"
    ]
  },
  "main": "index.js",
  "author": "Nunners <aRedCarrot@gmail.com>",
  "license": "MIT",
  "devDependencies": {
    "@types/node": "^17.0.21",
    "autoprefixer": "^10.4.1",
    "customize-cra": "^1.0.0",
    "eslint-plugin-react": "^7.28.0",
    "eslint-plugin-react-hooks": "^4.3.0",
    "postcss": "^8.4.5",
<<<<<<< HEAD
    "tailwindcss": "^3.0.23"
=======
    "react-app-rewired": "^2.2.1",
    "tailwindcss": "^3.0.11"
>>>>>>> 052bc302
  }
}<|MERGE_RESOLUTION|>--- conflicted
+++ resolved
@@ -3,16 +3,10 @@
   "version": "0.1.0",
   "private": true,
   "dependencies": {
-<<<<<<< HEAD
-    "@emotion/react": "^11.8.1",
-    "@emotion/styled": "^11.8.1",
-    "@mui/material": "^5.4.3",
-=======
     "@emotion/react": "^11.7.1",
     "@emotion/styled": "^11.6.0",
     "@mui/material": "^5.2.7",
     "@mui/types": "^7.1.2",
->>>>>>> 052bc302
     "@testing-library/jest-dom": "^5.16.1",
     "@testing-library/react": "^12.1.2",
     "@testing-library/user-event": "^13.5.0",
@@ -69,11 +63,7 @@
     "eslint-plugin-react": "^7.28.0",
     "eslint-plugin-react-hooks": "^4.3.0",
     "postcss": "^8.4.5",
-<<<<<<< HEAD
-    "tailwindcss": "^3.0.23"
-=======
     "react-app-rewired": "^2.2.1",
     "tailwindcss": "^3.0.11"
->>>>>>> 052bc302
   }
 }